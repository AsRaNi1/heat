--- conflicted
+++ resolved
@@ -1,15 +1,12 @@
 # Pending Additions
 
-<<<<<<< HEAD
 - [#429](https://github.com/helmholtz-analytics/heat/pull/429) Implementated QR
-=======
 - [#454](https://github.com/helmholtz-analytics/heat/issues/454) Update lasso example
 - [#473](https://github.com/helmholtz-analytics/heat/issues/473) Matmul now will not split any of the input matrices if both have `split=None`. To toggle splitting of one input for increased speed use the allow_resplit flag.
 - [#473](https://github.com/helmholtz-analytics/heat/issues/473) `dot` handles 2 split None vectors correctly now
 - [#470](https://github.com/helmholtz-analytics/heat/pull/470) Enhancement: Accelerate distance calculations in kmeans clustering by introduction of new module spatial.distance
 - [#478](https://github.com/helmholtz-analytics/heat/pull/478) `ht.array` now typecasts the local torch tensors if the torch tensors given are not the torch version of the specified dtype + unit test updates
 - [#479](https://github.com/helmholtz-analytics/heat/pull/479) Completion of spatial.distance module to support 2D input arrays of different splittings (None or 0) and different datatypes, also if second input argument is None
->>>>>>> 74f251b9
 
 # v0.2.2
 
