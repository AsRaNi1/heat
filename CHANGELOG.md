<<<<<<< HEAD
# Pending additions

## New features
- [#680](https://github.com/helmholtz-analytics/heat/pull/680) New property: larray
- [#683](https://github.com/helmholtz-analytics/heat/pull/683) New properties: nbytes, gnbytes, lnbytes
- [#687](https://github.com/helmholtz-analytics/heat/pull/687) New DNDarray property: balanced
- [#702](https://github.com/helmholtz-analytics/heat/pull/702) Support channel stackoverflow

### I/O
- [#559](https://github.com/helmholtz-analytics/heat/pull/559) Enhancement: `save_netcdf` allows naming dimensions, creating unlimited dimensions, using existing dimensions and variables, slicing
### Manipulations
- [#677](https://github.com/helmholtz-analytics/heat/pull/677) split, vsplit, dsplit, hsplit
### Statistical Functions
- [#679](https://github.com/helmholtz-analytics/heat/pull/679) New feature: ``histc()`` and ``histogram()``
### Linear Algebra
- [#658](https://github.com/helmholtz-analytics/heat/pull/658) Bugfix: `matmul` on GPU will cast away from `int`s to `float`s for the operation and cast back upon its completion. This may result in numerical inaccuracies for very large `int64` DNDarrays
### ...

## Bug fixes
=======
# v0.5.2

- [#706](https://github.com/helmholtz-analytics/heat/pull/706) Bug fix: prevent `__setitem__`, `__getitem__` from modifying key in place

>>>>>>> 6725f1f2
# v0.5.1

- [#678](https://github.com/helmholtz-analytics/heat/pull/678) Bugfix: Internal functions now use explicit device parameters for DNDarray and torch.Tensor initializations.
- [#684](https://github.com/helmholtz-analytics/heat/pull/684) Bug fix: distributed `reshape` now works on booleans as well.

# v0.5.0

- [#488](https://github.com/helmholtz-analytics/heat/pull/488) Enhancement: Rework of the test device selection.
- [#569](https://github.com/helmholtz-analytics/heat/pull/569) New feature: distributed `percentile()` and `median()`
- [#572](https://github.com/helmholtz-analytics/heat/pull/572) New feature: distributed `pad()`
- [#573](https://github.com/helmholtz-analytics/heat/pull/573) Bugfix: matmul fixes: early out for 2 vectors, remainders not added if inner block is 1 for split 10 case
- [#575](https://github.com/helmholtz-analytics/heat/pull/558) Bugfix: Binary operations use proper type casting
- [#575](https://github.com/helmholtz-analytics/heat/pull/558) Bugfix: ``where()`` and ``cov()`` convert ints to floats when given as parameters
- [#577](https://github.com/helmholtz-analytics/heat/pull/577) Add ``DNDarray.ndim`` property
- [#578](https://github.com/helmholtz-analytics/heat/pull/578) Bugfix: Bad variable in ``reshape()``
- [#580](https://github.com/helmholtz-analytics/heat/pull/580) New feature: distributed ``fliplr()``
- [#581](https://github.com/helmholtz-analytics/heat/pull/581) New Feature: ``DNDarray.tolist()``
- [#583](https://github.com/helmholtz-analytics/heat/pull/583) New feature: distributed ``rot90()``
- [#593](https://github.com/helmholtz-analytics/heat/pull/593) New feature distributed ``arctan2()``
- [#594](https://github.com/helmholtz-analytics/heat/pull/594) New feature: Advanced indexing
- [#594](https://github.com/helmholtz-analytics/heat/pull/594) Bugfix: distributed ``__getitem__`` and ``__setitem__`` memory consumption heavily reduced
- [#596](https://github.com/helmholtz-analytics/heat/pull/596) New feature: distributed ``outer()``
- [#598](https://github.com/helmholtz-analytics/heat/pull/598) Type casting changed to PyTorch style casting (i.e. intuitive casting) instead of safe casting
- [#600](https://github.com/helmholtz-analytics/heat/pull/600) New feature: ``shape()``
- [#608](https://github.com/helmholtz-analytics/heat/pull/608) New features: distributed ``stack()``, ``column_stack()``, ``row_stack()``
- [#614](https://github.com/helmholtz-analytics/heat/pull/614) New feature: printing of DNDarrays and ``__repr__`` and ``__str__`` functions
- [#615](https://github.com/helmholtz-analytics/heat/pull/615) New feature: distributed `skew()`
- [#615](https://github.com/helmholtz-analytics/heat/pull/615) New feature: distributed `kurtosis()`
- [#618](https://github.com/helmholtz-analytics/heat/pull/618) Printing of unbalanced DNDarrays added
- [#620](https://github.com/helmholtz-analytics/heat/pull/620) New feature: distributed `knn`
- [#624](https://github.com/helmholtz-analytics/heat/pull/624) Bugfix: distributed `median()` indexing and casting
- [#629](https://github.com/helmholtz-analytics/heat/pull/629) New features: distributed `asin`, `acos`, `atan`, `atan2`
- [#631](https://github.com/helmholtz-analytics/heat/pull/631) Bugfix: get_halo behaviour when rank has no data.
- [#634](https://github.com/helmholtz-analytics/heat/pull/634) New features: distributed `kmedians`, `kmedoids`, `manhattan`
- [#633](https://github.com/helmholtz-analytics/heat/pull/633) Documentation: updated contributing.md
- [#635](https://github.com/helmholtz-analytics/heat/pull/635) `DNDarray.__getitem__` balances and resplits the given key to None if the key is a DNDarray
- [#638](https://github.com/helmholtz-analytics/heat/pull/638) Fix: arange returns float32 with single input of type float & update skipped device tests
- [#639](https://github.com/helmholtz-analytics/heat/pull/639) Bugfix: balanced array in demo_knn, changed behaviour of knn
- [#648](https://github.com/helmholtz-analytics/heat/pull/648) Bugfix: tensor printing with PyTorch 1.6.0
- [#651](https://github.com/helmholtz-analytics/heat/pull/651) Bugfix: `NotImplemented` is now `NotImplementedError` in `core.communication.Communication` base class
- [#652](https://github.com/helmholtz-analytics/heat/pull/652) Feature: benchmark scripts and jobscript generation
- [#653](https://github.com/helmholtz-analytics/heat/pull/653) Printing above threshold gathers the data without a buffer now
- [#653](https://github.com/helmholtz-analytics/heat/pull/653) Bugfixes: Update unittests argmax & argmin + force index order in mpi_argmax & mpi_argmin. Add device parameter for tensor creation in dndarray.get_halo().
- [#659](https://github.com/helmholtz-analytics/heat/pull/659) New feature: distributed `random.permutation` + `random.randperm`
- [#662](https://github.com/helmholtz-analytics/heat/pull/662) Bugfixes: `minimum()` and `maximum()` split semantics, scalar input, different input dtype
- [#664](https://github.com/helmholtz-analytics/heat/pull/664) New feature / enhancement: distributed `random.random_sample`, `random.random`, `random.sample`, `random.ranf`, `random.random_integer`
- [#666](https://github.com/helmholtz-analytics/heat/pull/666) New feature: distributed prepend/append for `diff()`.
- [#667](https://github.com/helmholtz-analytics/heat/pull/667) Enhancement `reshape`: rename axis parameter
- [#674](https://github.com/helmholtz-analytics/heat/pull/674) New feature: `repeat`
- [#670](https://github.com/helmholtz-analytics/heat/pull/670) New Feature: distributed `bincount()`
- [#672](https://github.com/helmholtz-analytics/heat/pull/672) Bug / Enhancement: Remove `MPIRequest.wait()`, rewrite calls with capital letters. lower case `wait()` now falls back to the `mpi4py` function

# v0.4.0

- Update documentation theme to "Read the Docs"
- [#429](https://github.com/helmholtz-analytics/heat/pull/429) Create submodule for Linear Algebra functions
- [#429](https://github.com/helmholtz-analytics/heat/pull/429) Implemented QR
- [#429](https://github.com/helmholtz-analytics/heat/pull/429) Implemented a tiling class to create Square tiles along the diagonal of a 2D matrix
- [#429](https://github.com/helmholtz-analytics/heat/pull/429) Added PyTorch Jitter to inner function of matmul for increased speed
- [#483](https://github.com/helmholtz-analytics/heat/pull/483) Bugfix: Underlying torch tensor moves to the right device on array initialisation
- [#483](https://github.com/helmholtz-analytics/heat/pull/483) Bugfix: DNDarray.cpu() changes heat device to cpu
- [#496](https://github.com/helmholtz-analytics/heat/pull/496) New feature: flipud()
- [#498](https://github.com/helmholtz-analytics/heat/pull/498) Feature: flip()
- [#499](https://github.com/helmholtz-analytics/heat/pull/499) Bugfix: MPI datatype mapping: `torch.int16` now maps to `MPI.SHORT` instead of `MPI.SHORT_INT`
- [#501](https://github.com/helmholtz-analytics/heat/pull/501) New Feature: flatten
- [#506](https://github.com/helmholtz-analytics/heat/pull/506) Bugfix: setup.py has correct version parsing
- [#507](https://github.com/helmholtz-analytics/heat/pull/507) Bugfix: sanitize_axis changes axis of 0-dim scalars to None
- [#511](https://github.com/helmholtz-analytics/heat/pull/511) New feature: reshape
- [#515](https://github.com/helmholtz-analytics/heat/pull/515) ht.var() now returns the unadjusted sample variance by default, Bessel's correction can be applied by setting ddof=1.
- [#518](https://github.com/helmholtz-analytics/heat/pull/518) Implementation of Spectral Clustering.
- [#519](https://github.com/helmholtz-analytics/heat/pull/519) Bugfix: distributed slicing with empty list or scalar as input; distributed nonzero() of empty (local) tensor.
- [#520](https://github.com/helmholtz-analytics/heat/pull/520) Bugfix: Resplit returns correct values now.
- [#520](https://github.com/helmholtz-analytics/heat/pull/520) Feature: SplitTiles class, used in new resplit, tiles with theoretical and actual split axes
- [#521](https://github.com/helmholtz-analytics/heat/pull/521) Add documentation for the generic reduce_op in Heat's core
- [#522](https://github.com/helmholtz-analytics/heat/pull/522) Added CUDA-aware MPI detection for MVAPICH, MPICH and ParaStation.
- [#524](https://github.com/helmholtz-analytics/heat/pull/524) New Feature: cumsum & cumprod
- [#526](https://github.com/helmholtz-analytics/heat/pull/526) float32 is now consistent default dtype for factories.
- [#531](https://github.com/helmholtz-analytics/heat/pull/531) Tiling objects are not separate from the DNDarray
- [#534](https://github.com/helmholtz-analytics/heat/pull/534) `eye()` supports all 2D split combinations and matrix configurations.
- [#535](https://github.com/helmholtz-analytics/heat/pull/535) Introduction of BaseEstimator and clustering, classification and regression mixins.
- [#536](https://github.com/helmholtz-analytics/heat/pull/536) Getting rid of the docs folder
- [#541](https://github.com/helmholtz-analytics/heat/pull/541) Introduction of basic halo scheme for inter-rank operations
- [#558](https://github.com/helmholtz-analytics/heat/pull/558) `sanitize_memory_layout` assumes default memory layout of the input tensor
- [#558](https://github.com/helmholtz-analytics/heat/pull/558) Support for PyTorch 1.5.0 added
- [#562](https://github.com/helmholtz-analytics/heat/pull/562) Bugfix: split semantics of ht.squeeze()
- [#567](https://github.com/helmholtz-analytics/heat/pull/567) Bugfix: split differences for setitem are now assumed to be correctly given, error will come from torch upon the setting of the value

# v0.3.0

- [#454](https://github.com/helmholtz-analytics/heat/issues/454) Update lasso example
- [#474](https://github.com/helmholtz-analytics/heat/pull/474) New feature: distributed Gaussian Naive Bayes classifier
- [#473](https://github.com/helmholtz-analytics/heat/issues/473) Matmul now will not split any of the input matrices if both have `split=None`. To toggle splitting of one input for increased speed use the allow_resplit flag.
- [#473](https://github.com/helmholtz-analytics/heat/issues/473) `dot` handles 2 split None vectors correctly now
- [#470](https://github.com/helmholtz-analytics/heat/pull/470) Enhancement: Accelerate distance calculations in kmeans clustering by introduction of new module spatial.distance
- [#478](https://github.com/helmholtz-analytics/heat/pull/478) `ht.array` now typecasts the local torch tensors if the torch tensors given are not the torch version of the specified dtype + unit test updates
- [#479](https://github.com/helmholtz-analytics/heat/pull/479) Completion of spatial.distance module to support 2D input arrays of different splittings (None or 0) and different datatypes, also if second input argument is None

# v0.2.2

This version adds support for PyTorch 1.4.0. There are also several minor feature improvements and bug fixes listed below.
- [#443](https://github.com/helmholtz-analytics/heat/pull/443) added option for neutral elements to be used in the place of empty tensors in reduction operations (`operations.__reduce_op`) (cf. [#369](https://github.com/helmholtz-analytics/heat/issues/369) and [#444](https://github.com/helmholtz-analytics/heat/issues/444))
- [#445](https://github.com/helmholtz-analytics/heat/pull/445) `var` and `std` both now support iterable axis arguments
- [#452](https://github.com/helmholtz-analytics/heat/pull/452) updated pull request template
- [#465](https://github.com/helmholtz-analytics/heat/pull/465) bug fix: `x.unique()` returns a DNDarray both in distributed and non-distributed mode (cf. [#464])
- [#463](https://github.com/helmholtz-analytics/heat/pull/463) Bugfix: Lasso tests now run with both GPUs and CPUs

# v0.2.1

This version fixes the packaging, such that installed versions of HeAT contain all required Python packages.

# v0.2.0

This version varies greatly from the previous version (0.1.0). This version includes a great increase in
functionality and there are many changes. Many functions which were working previously now behave more closely
to their numpy counterparts. Although a large amount of progress has been made, work is still ongoing. We
appreciate everyone who uses this package and we work hard to solve the issues which you report to us. Thank you!

## Updated Package Requirements
- python >= 3.5
- mpi4py >= 3.0.0
- numpy >= 1.13.0
- torch >= 1.3.0

#### Optional Packages
- h5py >= 2.8.0
- netCDF4 >= 1.4.0, <= 1.5.2
- pre-commit >= 1.18.3 (development requirement)

## Additions

### GPU Support
[#415](https://github.com/helmholtz-analytics/heat/pull/415) GPU support was added for this release. To set the default device use `ht.use_device(dev)` where `dev` can be either
"gpu" or "cpu". Make sure to specify the device when creating DNDarrays if the desired device is different than the
default. If no device is specified then that device is assumed to be "cpu".

#### Basic Operations
- [#308](https://github.com/helmholtz-analytics/heat/pull/308) balance
- [#308](https://github.com/helmholtz-analytics/heat/pull/308) convert DNDarray to numpy NDarray
- [#412](https://github.com/helmholtz-analytics/heat/pull/412) diag and diagonal
- [#388](https://github.com/helmholtz-analytics/heat/pull/388) diff
- [#362](https://github.com/helmholtz-analytics/heat/pull/362) distributed random numbers
- [#327](https://github.com/helmholtz-analytics/heat/pull/327) exponents and logarithms
- [#423](https://github.com/helmholtz-analytics/heat/pull/423) Fortran memory layout
- [#330](https://github.com/helmholtz-analytics/heat/pull/330) load csv
- [#326](https://github.com/helmholtz-analytics/heat/pull/326) maximum
- [#324](https://github.com/helmholtz-analytics/heat/pull/324) minimum
- [#304](https://github.com/helmholtz-analytics/heat/pull/304) nonzero
- [#367](https://github.com/helmholtz-analytics/heat/pull/367) prod
- [#402](https://github.com/helmholtz-analytics/heat/pull/402) modf
- [#428](https://github.com/helmholtz-analytics/heat/pull/428) redistribute
- [#345](https://github.com/helmholtz-analytics/heat/pull/345) resplit out of place
- [#402](https://github.com/helmholtz-analytics/heat/pull/402) round
- [#312](https://github.com/helmholtz-analytics/heat/pull/312) sort
- [#423](https://github.com/helmholtz-analytics/heat/pull/423) strides
- [#304](https://github.com/helmholtz-analytics/heat/pull/304) where

#### Basic Multi-DNDarray Operations
- [#366](https://github.com/helmholtz-analytics/heat/pull/366) bit-wise AND, OR, and XOR
- [#319](https://github.com/helmholtz-analytics/heat/pull/319) concatenate
- [#387](https://github.com/helmholtz-analytics/heat/pull/387) hstack
- [#387](https://github.com/helmholtz-analytics/heat/pull/387) vstack

#### Developmental
- Code of conduct
- Contribution guidelines
    * pre-commit and black checks added to Pull Requests to ensure proper formatting
- Issue templates
- [#357](https://github.com/helmholtz-analytics/heat/pull/357) Logspace factory
- [#428](https://github.com/helmholtz-analytics/heat/pull/428) lshape map creation
- Pull Request Template
- Removal of the ml folder in favor of regression and clustering folders
- [#365](https://github.com/helmholtz-analytics/heat/pull/365) Test suite

#### Linear Algebra and Statistics
- [#352](https://github.com/helmholtz-analytics/heat/pull/352) average
- [#322](https://github.com/helmholtz-analytics/heat/pull/322) dot
- [#322](https://github.com/helmholtz-analytics/heat/pull/322) cov
- [#286](https://github.com/helmholtz-analytics/heat/pull/286) matmul
- [#350](https://github.com/helmholtz-analytics/heat/pull/350) mean for all numerical HeAT dtypes available

#### Regression, Clustering, and Misc.
- [#307](https://github.com/helmholtz-analytics/heat/pull/307) lasso regression example
- [#308](https://github.com/helmholtz-analytics/heat/pull/308) kmeans scikit feature completeness
- [#435](https://github.com/helmholtz-analytics/heat/pull/435) Parter matrix

# Bug Fixes

- KMeans bug fixes
    * Working in distributed mode
    * Fixed shape cluster centers for `init='kmeans++'`
- __local_op now returns proper gshape
- allgatherv fix -> elements now sorted in the correct order
- getitiem fixes and improvements
- unique now returns a distributed result if the input was distributed
- AllToAll on single process now functioning properly
- optional packages are truly optional for running the unit tests
- the output of mean and var (and std) now set the correct split axis for the returned DNDarray<|MERGE_RESOLUTION|>--- conflicted
+++ resolved
@@ -1,4 +1,3 @@
-<<<<<<< HEAD
 # Pending additions
 
 ## New features
@@ -18,12 +17,10 @@
 ### ...
 
 ## Bug fixes
-=======
 # v0.5.2
 
 - [#706](https://github.com/helmholtz-analytics/heat/pull/706) Bug fix: prevent `__setitem__`, `__getitem__` from modifying key in place
 
->>>>>>> 6725f1f2
 # v0.5.1
 
 - [#678](https://github.com/helmholtz-analytics/heat/pull/678) Bugfix: Internal functions now use explicit device parameters for DNDarray and torch.Tensor initializations.
