# Pending Additions

- [#454](https://github.com/helmholtz-analytics/heat/issues/454) Update lasso example
<<<<<<< HEAD
- [#474](https://github.com/helmholtz-analytics/heat/pull/474) New feature: distributed Gaussian Naive Bayes classifier
=======
- [#473](https://github.com/helmholtz-analytics/heat/issues/473) Matmul now will not split any of the input matrices if both have `split=None`. To toggle splitting of one input for increased speed use the allow_resplit flag.
- [#473](https://github.com/helmholtz-analytics/heat/issues/473) `dot` handles 2 split None vectors correctly now
- [#470](https://github.com/helmholtz-analytics/heat/pull/470) Enhancement: Accelerate distance calculations in kmeans clustering by introduction of new module spatial.distance
- [#478](https://github.com/helmholtz-analytics/heat/pull/478) `ht.array` now typecasts the local torch tensors if the torch tensors given are not the torch version of the specified dtype + unit test updates
>>>>>>> 29be6aae

# v0.2.2

This version adds support for PyTorch 1.4.0. There are also several minor feature improvements and bug fixes listed below.
- [#443](https://github.com/helmholtz-analytics/heat/pull/443) added option for neutral elements to be used in the place of empty tensors in reduction operations (`operations.__reduce_op`) (cf. [#369](https://github.com/helmholtz-analytics/heat/issues/369) and [#444](https://github.com/helmholtz-analytics/heat/issues/444))
- [#445](https://github.com/helmholtz-analytics/heat/pull/445) `var` and `std` both now support iterable axis arguments
- [#452](https://github.com/helmholtz-analytics/heat/pull/452) updated pull request template
- [#465](https://github.com/helmholtz-analytics/heat/pull/465) bug fix: `x.unique()` returns a DNDarray both in distributed and non-distributed mode (cf. [#464])
- [#463](https://github.com/helmholtz-analytics/heat/pull/463) Bugfix: Lasso tests now run with both GPUs and CPUs

# v0.2.1

This version fixes the packaging, such that installed versions of HeAT contain all required Python packages.

# v0.2.0

This version varies greatly from the previous version (0.1.0). This version includes a great increase in
functionality and there are many changes. Many functions which were working previously now behave more closely
to their numpy counterparts. Although a large amount of progress has been made, work is still ongoing. We
appreciate everyone who uses this package and we work hard to solve the issues which you report to us. Thank you!

## Updated Package Requirements
- python >= 3.5
- mpi4py >= 3.0.0
- numpy >= 1.13.0
- torch >= 1.3.0

#### Optional Packages
- h5py >= 2.8.0
- netCDF4 >= 1.4.0, <= 1.5.2
- pre-commit >= 1.18.3 (development requirement)

## Additions

### GPU Support
[#415](https://github.com/helmholtz-analytics/heat/pull/415) GPU support was added for this release. To set the default device use `ht.use_device(dev)` where `dev` can be either
"gpu" or "cpu". Make sure to specify the device when creating DNDarrays if the desired device is different than the
default. If no device is specified then that device is assumed to be "cpu".

#### Basic Operations
- [#308](https://github.com/helmholtz-analytics/heat/pull/308) balance
- [#308](https://github.com/helmholtz-analytics/heat/pull/308) convert DNDarray to numpy NDarray
- [#412](https://github.com/helmholtz-analytics/heat/pull/412) diag and diagonal
- [#388](https://github.com/helmholtz-analytics/heat/pull/388) diff
- [#362](https://github.com/helmholtz-analytics/heat/pull/362) distributed random numbers
- [#327](https://github.com/helmholtz-analytics/heat/pull/327) exponents and logarithms
- [#423](https://github.com/helmholtz-analytics/heat/pull/423) Fortran memory layout
- [#330](https://github.com/helmholtz-analytics/heat/pull/330) load csv
- [#326](https://github.com/helmholtz-analytics/heat/pull/326) maximum
- [#324](https://github.com/helmholtz-analytics/heat/pull/324) minimum
- [#304](https://github.com/helmholtz-analytics/heat/pull/304) nonzero
- [#367](https://github.com/helmholtz-analytics/heat/pull/367) prod
- [#402](https://github.com/helmholtz-analytics/heat/pull/402) modf
- [#428](https://github.com/helmholtz-analytics/heat/pull/428) redistribute
- [#345](https://github.com/helmholtz-analytics/heat/pull/345) resplit out of place
- [#402](https://github.com/helmholtz-analytics/heat/pull/402) round
- [#312](https://github.com/helmholtz-analytics/heat/pull/312) sort
- [#423](https://github.com/helmholtz-analytics/heat/pull/423) strides
- [#304](https://github.com/helmholtz-analytics/heat/pull/304) where

#### Basic Multi-DNDarray Operations
- [#366](https://github.com/helmholtz-analytics/heat/pull/366) bit-wise AND, OR, and XOR
- [#319](https://github.com/helmholtz-analytics/heat/pull/319) concatenate
- [#387](https://github.com/helmholtz-analytics/heat/pull/387) hstack
- [#387](https://github.com/helmholtz-analytics/heat/pull/387) vstack

#### Developmental
- Code of conduct
- Contribution guidelines
    * pre-commit and black checks added to Pull Requests to ensure proper formatting
- Issue templates
- [#357](https://github.com/helmholtz-analytics/heat/pull/357) Logspace factory
- [#428](https://github.com/helmholtz-analytics/heat/pull/428) lshape map creation
- Pull Request Template
- Removal of the ml folder in favor of regression and clustering folders
- [#365](https://github.com/helmholtz-analytics/heat/pull/365) Test suite

#### Linear Algebra and Statistics
- [#352](https://github.com/helmholtz-analytics/heat/pull/352) average
- [#322](https://github.com/helmholtz-analytics/heat/pull/322) dot
- [#322](https://github.com/helmholtz-analytics/heat/pull/322) cov
- [#286](https://github.com/helmholtz-analytics/heat/pull/286) matmul
- [#350](https://github.com/helmholtz-analytics/heat/pull/350) mean for all numerical HeAT dtypes available

#### Regression, Clustering, and Misc.
- [#307](https://github.com/helmholtz-analytics/heat/pull/307) lasso regression example
- [#308](https://github.com/helmholtz-analytics/heat/pull/308) kmeans scikit feature completeness
- [#435](https://github.com/helmholtz-analytics/heat/pull/435) Parter matrix

# Bug Fixes

- KMeans bug fixes
    * Working in distributed mode
    * Fixed shape cluster centers for `init='kmeans++'`
- __local_op now returns proper gshape
- allgatherv fix -> elements now sorted in the correct order
- getitiem fixes and improvements
- unique now returns a distributed result if the input was distributed
- AllToAll on single process now functioning properly
- optional packages are truly optional for running the unit tests
- the output of mean and var (and std) now set the correct split axis for the returned DNDarray<|MERGE_RESOLUTION|>--- conflicted
+++ resolved
@@ -1,14 +1,11 @@
 # Pending Additions
 
 - [#454](https://github.com/helmholtz-analytics/heat/issues/454) Update lasso example
-<<<<<<< HEAD
 - [#474](https://github.com/helmholtz-analytics/heat/pull/474) New feature: distributed Gaussian Naive Bayes classifier
-=======
 - [#473](https://github.com/helmholtz-analytics/heat/issues/473) Matmul now will not split any of the input matrices if both have `split=None`. To toggle splitting of one input for increased speed use the allow_resplit flag.
 - [#473](https://github.com/helmholtz-analytics/heat/issues/473) `dot` handles 2 split None vectors correctly now
 - [#470](https://github.com/helmholtz-analytics/heat/pull/470) Enhancement: Accelerate distance calculations in kmeans clustering by introduction of new module spatial.distance
 - [#478](https://github.com/helmholtz-analytics/heat/pull/478) `ht.array` now typecasts the local torch tensors if the torch tensors given are not the torch version of the specified dtype + unit test updates
->>>>>>> 29be6aae
 
 # v0.2.2
 
