# Pending Additions

- [#429](https://github.com/helmholtz-analytics/heat/pull/429) Implementated QR
- [#429](https://github.com/helmholtz-analytics/heat/pull/429) Added PyTorch Jitter to inner function of matmul for increased speed
- [#483](https://github.com/helmholtz-analytics/heat/pull/483) Bugfix: Underlying torch tensor moves to the right device on array initialisation
- [#483](https://github.com/helmholtz-analytics/heat/pull/483) Bugfix: DNDarray.cpu() changes heat device to cpu
- Update documentation theme to "Read the Docs"
- [#498](https://github.com/helmholtz-analytics/heat/pull/498) Feature: flip()
- [#499](https://github.com/helmholtz-analytics/heat/pull/499) Bugfix: MPI datatype mapping: `torch.int16` now maps to `MPI.SHORT` instead of `MPI.SHORT_INT`
<<<<<<< HEAD
- [#511](https://github.com/helmholtz-analytics/heat/pull/511) New feature: Reshape functionality for 1-dim flat vectors
=======
- [#515] (https://github.com/helmholtz-analytics/heat/pull/515) ht.var() now returns the unadjusted sample variance by default, Bessel's correction can be applied by setting ddof=1.
>>>>>>> a5604d58

# v0.3.0

- [#454](https://github.com/helmholtz-analytics/heat/issues/454) Update lasso example
- [#474](https://github.com/helmholtz-analytics/heat/pull/474) New feature: distributed Gaussian Naive Bayes classifier
- [#473](https://github.com/helmholtz-analytics/heat/issues/473) Matmul now will not split any of the input matrices if both have `split=None`. To toggle splitting of one input for increased speed use the allow_resplit flag.
- [#473](https://github.com/helmholtz-analytics/heat/issues/473) `dot` handles 2 split None vectors correctly now
- [#470](https://github.com/helmholtz-analytics/heat/pull/470) Enhancement: Accelerate distance calculations in kmeans clustering by introduction of new module spatial.distance
- [#478](https://github.com/helmholtz-analytics/heat/pull/478) `ht.array` now typecasts the local torch tensors if the torch tensors given are not the torch version of the specified dtype + unit test updates
- [#479](https://github.com/helmholtz-analytics/heat/pull/479) Completion of spatial.distance module to support 2D input arrays of different splittings (None or 0) and different datatypes, also if second input argument is None

# v0.2.2

This version adds support for PyTorch 1.4.0. There are also several minor feature improvements and bug fixes listed below.
- [#443](https://github.com/helmholtz-analytics/heat/pull/443) added option for neutral elements to be used in the place of empty tensors in reduction operations (`operations.__reduce_op`) (cf. [#369](https://github.com/helmholtz-analytics/heat/issues/369) and [#444](https://github.com/helmholtz-analytics/heat/issues/444))
- [#445](https://github.com/helmholtz-analytics/heat/pull/445) `var` and `std` both now support iterable axis arguments
- [#452](https://github.com/helmholtz-analytics/heat/pull/452) updated pull request template
- [#465](https://github.com/helmholtz-analytics/heat/pull/465) bug fix: `x.unique()` returns a DNDarray both in distributed and non-distributed mode (cf. [#464])
- [#463](https://github.com/helmholtz-analytics/heat/pull/463) Bugfix: Lasso tests now run with both GPUs and CPUs

# v0.2.1

This version fixes the packaging, such that installed versions of HeAT contain all required Python packages.

# v0.2.0

This version varies greatly from the previous version (0.1.0). This version includes a great increase in
functionality and there are many changes. Many functions which were working previously now behave more closely
to their numpy counterparts. Although a large amount of progress has been made, work is still ongoing. We
appreciate everyone who uses this package and we work hard to solve the issues which you report to us. Thank you!

## Updated Package Requirements
- python >= 3.5
- mpi4py >= 3.0.0
- numpy >= 1.13.0
- torch >= 1.3.0

#### Optional Packages
- h5py >= 2.8.0
- netCDF4 >= 1.4.0, <= 1.5.2
- pre-commit >= 1.18.3 (development requirement)

## Additions

### GPU Support
[#415](https://github.com/helmholtz-analytics/heat/pull/415) GPU support was added for this release. To set the default device use `ht.use_device(dev)` where `dev` can be either
"gpu" or "cpu". Make sure to specify the device when creating DNDarrays if the desired device is different than the
default. If no device is specified then that device is assumed to be "cpu".

#### Basic Operations
- [#308](https://github.com/helmholtz-analytics/heat/pull/308) balance
- [#308](https://github.com/helmholtz-analytics/heat/pull/308) convert DNDarray to numpy NDarray
- [#412](https://github.com/helmholtz-analytics/heat/pull/412) diag and diagonal
- [#388](https://github.com/helmholtz-analytics/heat/pull/388) diff
- [#362](https://github.com/helmholtz-analytics/heat/pull/362) distributed random numbers
- [#327](https://github.com/helmholtz-analytics/heat/pull/327) exponents and logarithms
- [#423](https://github.com/helmholtz-analytics/heat/pull/423) Fortran memory layout
- [#330](https://github.com/helmholtz-analytics/heat/pull/330) load csv
- [#326](https://github.com/helmholtz-analytics/heat/pull/326) maximum
- [#324](https://github.com/helmholtz-analytics/heat/pull/324) minimum
- [#304](https://github.com/helmholtz-analytics/heat/pull/304) nonzero
- [#367](https://github.com/helmholtz-analytics/heat/pull/367) prod
- [#402](https://github.com/helmholtz-analytics/heat/pull/402) modf
- [#428](https://github.com/helmholtz-analytics/heat/pull/428) redistribute
- [#345](https://github.com/helmholtz-analytics/heat/pull/345) resplit out of place
- [#402](https://github.com/helmholtz-analytics/heat/pull/402) round
- [#312](https://github.com/helmholtz-analytics/heat/pull/312) sort
- [#423](https://github.com/helmholtz-analytics/heat/pull/423) strides
- [#304](https://github.com/helmholtz-analytics/heat/pull/304) where

#### Basic Multi-DNDarray Operations
- [#366](https://github.com/helmholtz-analytics/heat/pull/366) bit-wise AND, OR, and XOR
- [#319](https://github.com/helmholtz-analytics/heat/pull/319) concatenate
- [#387](https://github.com/helmholtz-analytics/heat/pull/387) hstack
- [#387](https://github.com/helmholtz-analytics/heat/pull/387) vstack

#### Developmental
- Code of conduct
- Contribution guidelines
    * pre-commit and black checks added to Pull Requests to ensure proper formatting
- Issue templates
- [#357](https://github.com/helmholtz-analytics/heat/pull/357) Logspace factory
- [#428](https://github.com/helmholtz-analytics/heat/pull/428) lshape map creation
- Pull Request Template
- Removal of the ml folder in favor of regression and clustering folders
- [#365](https://github.com/helmholtz-analytics/heat/pull/365) Test suite

#### Linear Algebra and Statistics
- [#352](https://github.com/helmholtz-analytics/heat/pull/352) average
- [#322](https://github.com/helmholtz-analytics/heat/pull/322) dot
- [#322](https://github.com/helmholtz-analytics/heat/pull/322) cov
- [#286](https://github.com/helmholtz-analytics/heat/pull/286) matmul
- [#350](https://github.com/helmholtz-analytics/heat/pull/350) mean for all numerical HeAT dtypes available

#### Regression, Clustering, and Misc.
- [#307](https://github.com/helmholtz-analytics/heat/pull/307) lasso regression example
- [#308](https://github.com/helmholtz-analytics/heat/pull/308) kmeans scikit feature completeness
- [#435](https://github.com/helmholtz-analytics/heat/pull/435) Parter matrix

# Bug Fixes

- KMeans bug fixes
    * Working in distributed mode
    * Fixed shape cluster centers for `init='kmeans++'`
- __local_op now returns proper gshape
- allgatherv fix -> elements now sorted in the correct order
- getitiem fixes and improvements
- unique now returns a distributed result if the input was distributed
- AllToAll on single process now functioning properly
- optional packages are truly optional for running the unit tests
- the output of mean and var (and std) now set the correct split axis for the returned DNDarray<|MERGE_RESOLUTION|>--- conflicted
+++ resolved
@@ -7,11 +7,8 @@
 - Update documentation theme to "Read the Docs"
 - [#498](https://github.com/helmholtz-analytics/heat/pull/498) Feature: flip()
 - [#499](https://github.com/helmholtz-analytics/heat/pull/499) Bugfix: MPI datatype mapping: `torch.int16` now maps to `MPI.SHORT` instead of `MPI.SHORT_INT`
-<<<<<<< HEAD
-- [#511](https://github.com/helmholtz-analytics/heat/pull/511) New feature: Reshape functionality for 1-dim flat vectors
-=======
+- [#511](https://github.com/helmholtz-analytics/heat/pull/511) New feature: Reshape functionality for tensors with split = None and = 0
 - [#515] (https://github.com/helmholtz-analytics/heat/pull/515) ht.var() now returns the unadjusted sample variance by default, Bessel's correction can be applied by setting ddof=1.
->>>>>>> a5604d58
 
 # v0.3.0
 
