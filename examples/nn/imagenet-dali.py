import argparse
import os
import shutil
import time
import math

import torch
import torch.nn as nn
import torch.nn.parallel
import torch.backends.cudnn as cudnn
import torch.distributed as dist
import torch.optim
import torch.utils.data
import torch.utils.data.distributed
import torchvision.transforms as transforms
import torchvision.datasets as datasets
import torchvision.models as models

import numpy as np
import sys

sys.path.append("../../")
import heat as ht

try:
    from nvidia.dali.plugin.pytorch import DALIClassificationIterator
    from nvidia.dali.pipeline import Pipeline
    import nvidia.dali as dali
    import nvidia.dali.ops as ops
    import nvidia.dali.tfrecord as tfrec
except ImportError:
    raise ImportError(
        "Please install DALI from https://www.github.com/NVIDIA/DALI to run this example."
    )


def parse():
    model_names = sorted(
        name
        for name in models.__dict__
        if name.islower() and not name.startswith("__") and callable(models.__dict__[name])
    )
    # torch args
    parser = argparse.ArgumentParser(description="PyTorch ImageNet Training")
    # parser.add_argument(
    #    "data",
    #    metavar="DIR",
    #    nargs="*",
    #    help="path(s) to dataset (if one path is provided, it is assumed\n"
    #    + 'to have subdirectories named "train" and "val"; alternatively,\n'
    #    + "train and val paths can be specified directly by providing both paths as arguments)",
    # )
    parser.add_argument(
        "--arch",
        "-a",
        metavar="ARCH",
        default="resnet18",
        choices=model_names,
        help="model architecture: " + " | ".join(model_names) + " (default: resnet18)",
    )
    parser.add_argument(
        "-j",
        "--workers",
        default=4,
        type=int,
        metavar="N",
        help="number of data loading workers (default: 4)",
    )
    parser.add_argument(
        "--epochs", default=90, type=int, metavar="N", help="number of total epochs to run"
    )
    parser.add_argument(
        "--start-epoch",
        default=0,
        type=int,
        metavar="N",
        help="manual epoch number (useful on restarts)",
    )
    parser.add_argument(
        "-b",
        "--batch-size",
        default=256,
        type=int,
        metavar="N",
        help="mini-batch size per process (default: 256)",
    )
    parser.add_argument(
        "--lr",
        "--learning-rate",
        default=0.1,
        type=float,
        metavar="LR",
        help="Initial learning rate.  Will be scaled by <global batch size>/256: args.lr = args.lr*float(args.batch_size*args.world_size)/256.  A warmup schedule will also be applied over the first 5 epochs.",
    )
    parser.add_argument("--momentum", default=0.9, type=float, metavar="M", help="momentum")
    parser.add_argument(
        "--weight-decay",
        "--wd",
        default=1e-4,
        type=float,
        metavar="W",
        help="weight decay (default: 1e-4)",
    )
    parser.add_argument(
        "--print-freq",
        "-p",
        default=10,
        type=int,
        metavar="N",
        help="print frequency (default: 10)",
    )
    parser.add_argument(
        "--resume",
        default="",
        type=str,
        metavar="PATH",
        help="path to latest checkpoint (default: none)",
    )
    parser.add_argument(
        "-e",
        "--evaluate",
        dest="evaluate",
        action="store_true",
        help="evaluate model on validation set",
    )
    parser.add_argument(
        "--pretrained", dest="pretrained", action="store_true", help="use pre-trained model"
    )
    # dali args
    parser.add_argument(
        "--dali_cpu", action="store_true", help="Runs CPU based version of DALI pipeline."
    )
    parser.add_argument(
        "--prof", default=-1, type=int, help="Only run 10 iterations for profiling."
    )
    parser.add_argument("--deterministic", action="store_true")

    parser.add_argument("--local_rank", default=0, type=int)
    parser.add_argument("--sync_bn", action="store_true", help="enabling apex sync BN.")

    parser.add_argument("--opt-level", type=str, default=None)
    parser.add_argument("--keep-batchnorm-fp32", type=str, default=None)
    parser.add_argument("--loss-scale", type=str, default=None)
    parser.add_argument("--channels-last", type=bool, default=False)
    parser.add_argument(
        "-t", "--test", action="store_true", help="Launch test mode with preset arguments"
    )
    args = parser.parse_args()
    return args


# item() is a recent addition, so this helps with backward compatibility.
def to_python_float(t):
    if hasattr(t, "item"):
        return t.item()
    else:
        return t[0]


class HybridPipe(Pipeline):
    def __init__(
        self,
        batch_size,
        num_threads,
        device_id,
        data_dir,
        label_dir,
        crop,
        shard_id,
        num_shards,
        dali_cpu=False,
        training=True,
    ):
        super(HybridPipe, self).__init__(batch_size, num_threads, device_id, seed=12 + device_id)
        # todo: use TFRecords instead
        # need to have the input return the images and the labels
        # self.input = ops.FileReader(
        #     file_root=data_dir,
        #     shard_id=ht.MPI_WORLD.rank,  # args.local_rank,
        #     num_shards=ht.MPI_WORLD.size,  # args.world_size,
        #     random_shuffle=True,
        #     pad_last_batch=True,
        # )
        data_dir_list = os.listdir(data_dir)
        data_dir_list = [data_dir + d for d in data_dir_list]
        # print(data_dir_list)
        label_dir_list = os.listdir(label_dir)
        label_dir_list = [label_dir + d for d in label_dir_list]

        self.input = dali.ops.TFRecordReader(
            path=data_dir_list,
            index_path=label_dir_list,
            random_shuffle=True if training else False,
            shard_id=ht.MPI_WORLD.rank,  # todo: multi GPU/node
            num_shards=ht.MPI_WORLD.size,
            initial_fill=10000,
            features={
                "image/encoded": dali.tfrecord.FixedLenFeature((), dali.tfrecord.string, ""),
                "image/class/label": dali.tfrecord.FixedLenFeature([1], dali.tfrecord.int64, -1),
                "image/class/text": dali.tfrecord.FixedLenFeature([], dali.tfrecord.string, ""),
                "image/object/bbox/xmin": dali.tfrecord.VarLenFeature(dali.tfrecord.float32, 0.0),
                "image/object/bbox/ymin": dali.tfrecord.VarLenFeature(dali.tfrecord.float32, 0.0),
                "image/object/bbox/xmax": dali.tfrecord.VarLenFeature(dali.tfrecord.float32, 0.0),
                "image/object/bbox/ymax": dali.tfrecord.VarLenFeature(dali.tfrecord.float32, 0.0),
            },
        )
        # let user decide which pipeline works him bets for RN version he runs
        dali_device = "cpu" if dali_cpu else "gpu"
        decoder_device = "cpu" if dali_cpu else "mixed"
        # This padding sets the size of the internal nvJPEG buffers to be able to
        # handle all images from full-sized ImageNet without additional reallocations
        device_memory_padding = 211025920 if decoder_device == "mixed" else 0
        host_memory_padding = 140544512 if decoder_device == "mixed" else 0
        if training:
            self.decode = ops.ImageDecoderRandomCrop(
                device="cpu",  # decoder_device,
                output_type=dali.types.RGB,
                device_memory_padding=device_memory_padding,
                host_memory_padding=host_memory_padding,
                random_aspect_ratio=[0.75, 1.33],
                random_area=[0.05, 1.0],
                num_attempts=100,
            )
            self.resize = ops.Resize(
                device="cpu",  # dali_device,
                resize_x=crop,
                resize_y=crop,
                interp_type=dali.types.INTERP_TRIANGULAR,
            )
        else:
            self.decode = dali.ops.ImageDecoder(device="mixed", output_type=dali.types.RGB)
            self.resize = ops.Resize(
                device="gpu", resize_shorter=crop, interp_type=dali.types.INTERP_TRIANGULAR
            )
        # should this be CPU or GPU? -> if prefetching then do it on CPU before sending
        self.normalize = ops.CropMirrorNormalize(
            device="cpu" if training else "gpu",  # need to make this work with the define graph
            # dtype=dali.types.FLOAT,
            output_layout=dali.types.NCHW,
            crop=(crop, crop),
            mean=[0.485 * 255, 0.456 * 255, 0.406 * 255],
            std=[0.229 * 255, 0.224 * 255, 0.225 * 255],
        )
        self.coin = ops.CoinFlip(probability=0.5)
        self.training = training
        print(f"DALI '{dali_device}' variant, training set:{training}")

    def define_graph(self):
        inputs = self.input(name="Reader")
        images = inputs["image/encoded"]
<<<<<<< HEAD
        labels = inputs["image/class/label"].gpu() - 1

=======
        labels = inputs["image/class/label"] - 1
>>>>>>> 543476bf
        images = self.decode(images)
        images = self.resize(images)
        if self.training:
            images = self.normalize(images, mirror=self.coin())  # .gpu()
        else:
            images = self.normalize(images)  # .gpu()      
        return images, labels  # .gpu()


def main():
    global best_prec1, args
    best_prec1 = 0
    args = parse()

    # test mode, use default args for sanity test
    if args.test:
        args.opt_level = None
        args.epochs = 1
        args.start_epoch = 0
        args.arch = "resnet50"
        args.batch_size = 64
        args.data = []
        # args.sync_bn = False
        # args.data.append("/data/imagenet/train-jpeg/")
        # args.data.append("/data/imagenet/val-jpeg/")
        print("Test mode - no DDP, no apex, RN50, 10 iterations")

    # if not len(args.data):
    #    raise Exception("error: No data set provided")

    args.distributed = True if ht.MPI_WORLD.size > 1 else False
    # if 'WORLD_SIZE' in os.environ:
    #     args.distributed = int(os.environ['WORLD_SIZE']) > 1

    # make apex optional
    # if args.opt_level is not None or args.distributed or args.sync_bn:
    #     try:
    #         global DDP, amp, optimizers, parallel
    #         from apex.parallel import DistributedDataParallel as DDP
    #         from apex import amp, optimizers, parallel
    #     except ImportError:
    #         raise ImportError("Please install apex from https://www.github.com/nvidia/apex to run this example.")

    print("opt_level = {}".format(args.opt_level))
    print(
        "keep_batchnorm_fp32 = {}".format(args.keep_batchnorm_fp32), type(args.keep_batchnorm_fp32)
    )
    print("loss_scale = {}".format(args.loss_scale), type(args.loss_scale))

    print("\nCUDNN VERSION: {}\n".format(torch.backends.cudnn.version()))

    if torch.cuda.is_available():
        dev_id = ht.MPI_WORLD.rank % torch.cuda.device_count()
        # torch_device = torch.device("cuda:" + str(dev_id))
        torch.cuda.set_device(dev_id)

    cudnn.benchmark = True
    best_prec1 = 0
    if args.deterministic:
        cudnn.benchmark = False
        cudnn.deterministic = True
        torch.manual_seed(args.local_rank)
        torch.set_printoptions(precision=10)

    args.gpu = 0
    args.world_size = ht.MPI_WORLD.size

    # if args.distributed:
    #    args.gpu = args.local_rank
    #    torch.cuda.set_device(args.gpu)
    #    torch.distributed.init_process_group(backend="nccl", init_method="env://")
    #    args.world_size = torch.distributed.get_world_size()

    args.total_batch_size = args.world_size * args.batch_size
    assert torch.backends.cudnn.enabled, "Amp requires cudnn backend to be enabled."

    # create model
    if args.pretrained:
        print("=> using pre-trained model '{}'".format(args.arch))
        model = models.__dict__[args.arch](pretrained=True)
    else:
        print("=> creating model '{}'".format(args.arch))
        model = models.__dict__[args.arch]()

    # if args.sync_bn:
    #     print("using apex synced BN")
    #     model = parallel.convert_syncbn_model(model)

    if hasattr(torch, "channels_last") and hasattr(torch, "contiguous_format"):
        if args.channels_last:
            memory_format = torch.channels_last
        else:
            memory_format = torch.contiguous_format
        model = model.cuda(dev_id).to(memory_format=memory_format)
    else:
        model = model.cuda(dev_id)

    # Scale learning rate based on global batch size
    args.lr = args.lr * float(args.batch_size * ht.MPI_WORLD.size) / 256.0
    optimizer = torch.optim.SGD(
        model.parameters(), args.lr, momentum=args.momentum, weight_decay=args.weight_decay
    )

    # Initialize Amp.  Amp accepts either values or strings for the optional override arguments,
    # for convenient interoperation with argparse.
    # if args.opt_level is not None:
    #     model, optimizer = amp.initialize(model, optimizer,
    #                                       opt_level=args.opt_level,
    #                                       keep_batchnorm_fp32=args.keep_batchnorm_fp32,
    #                                       loss_scale=args.loss_scale
    #                                       )

    # For distributed training, wrap the model with apex.parallel.DistributedDataParallel.
    # This must be done AFTER the call to amp.initialize.  If model = DDP(model) is called
    # before model, ... = amp.initialize(model, ...), the call to amp.initialize may alter
    # the types of model's parameters in a way that disrupts or destroys DDP's allreduce hooks.
    # if args.distributed:
    #     # By default, apex.parallel.DistributedDataParallel overlaps communication with
    #     # computation in the backward pass.
    #     # model = DDP(model)
    #     # delay_allreduce delays all communication to the end of the backward pass.
    #     model = DDP(model, delay_allreduce=True)
    # todo: ht model and optimizer
    # create DP optimizer and model:
    blocking = False  # choose blocking or non-blocking parameter updates
    dp_optimizer = ht.optim.dp_optimizer.DataParallelOptimizer(optimizer, blocking)
    htmodel = ht.nn.DataParallel(
        model, ht.MPI_WORLD, dp_optimizer, blocking_parameter_updates=blocking
    )

    # define loss function (criterion) and optimizer
    criterion = nn.CrossEntropyLoss().cuda()

    # Optionally resume from a checkpoint
    if args.resume:
        # Use a local scope to avoid dangling references
        def resume():
            if os.path.isfile(args.resume):
                print("=> loading checkpoint '{}'".format(args.resume))
                checkpoint = torch.load(
                    args.resume, map_location=lambda storage, loc: storage.cuda(args.gpu)
                )
                args.start_epoch = checkpoint["epoch"]
                # best_prec1 = checkpoint["best_prec1"]
                htmodel.load_state_dict(checkpoint["state_dict"])
                optimizer.load_state_dict(checkpoint["optimizer"])
                print(
                    "=> loaded checkpoint '{}' (epoch {})".format(args.resume, checkpoint["epoch"])
                )
            else:
                print("=> no checkpoint found at '{}'".format(args.resume))

        resume()

    # Data loading code
    # if len(args.data) == 1:
    #    traindir = os.path.join(args.data[0], "train")
    #    valdir = os.path.join(args.data[0], "val")
    # else:
    #    traindir = args.data[0]
    #    valdir = args.data[1]
    traindir = "/p/project/haf/data/imagenet/train/"
    valdir = "/p/project/haf/data/imagenet/val/"
    t_labeldir = "/p/project/haf/data/imagenet/train-idx/"
    v_labeldir = "/p/project/haf/data/imagenet/val-idx/"

    if args.arch == "inception_v3":
        raise RuntimeError("Currently, inception_v3 is not supported by this example.")
        # crop_size = 299
        # val_size = 320 # I chose this value arbitrarily, we can adjust.
    else:
        crop_size = 224  # should this be 256?
        val_size = 256

    pipe = HybridPipe(
        batch_size=args.batch_size,
        num_threads=args.workers,
        device_id=args.local_rank,
        data_dir=traindir,
        label_dir=t_labeldir,
        crop=crop_size,
        dali_cpu=args.dali_cpu,
        shard_id=args.local_rank,
        num_shards=args.world_size,
        training=True,
    )

    # pipe = HybridTrainPipe(
    #     batch_size=args.batch_size,
    #     num_threads=args.workers,
    #     device_id=args.local_rank,
    #     data_dir=traindir,
    #     crop=crop_size,
    #     dali_cpu=args.dali_cpu,
    #     shard_id=args.local_rank,
    #     num_shards=args.world_size,
    # )
    pipe.build()
    train_loader = DALIClassificationIterator(pipe, reader_name="Reader", fill_last_batch=False)

    # pipe = HybridValPipe(
    #     batch_size=args.batch_size,
    #     num_threads=args.workers,
    #     device_id=args.local_rank,
    #     data_dir=valdir,
    #     crop=crop_size,
    #     size=val_size,
    #     shard_id=args.local_rank,
    #     num_shards=args.world_size,
    # )
    pipe = HybridPipe(
        batch_size=args.batch_size,
        num_threads=args.workers,
        device_id=args.local_rank,
        data_dir=valdir,
        label_dir=v_labeldir,
        crop=val_size,
        dali_cpu=args.dali_cpu,
        shard_id=args.local_rank,
        num_shards=args.world_size,
        training=False,
    )
    pipe.build()
    val_loader = DALIClassificationIterator(pipe, reader_name="Reader", fill_last_batch=False)

    if args.evaluate:
        validate(val_loader, htmodel, criterion)
        return

    total_time = AverageMeter()
    for epoch in range(args.start_epoch, args.epochs):
        # train for one epoch
        avg_train_time = train(train_loader, htmodel, criterion, optimizer, epoch, dev_id)
        total_time.update(avg_train_time)
        if args.test:
            break

        # evaluate on validation set
        [prec1, prec5] = validate(val_loader, htmodel, criterion)

        # remember best prec@1 and save checkpoint
        if args.local_rank == 0:
            is_best = prec1 > best_prec1
            best_prec1 = max(prec1, best_prec1)
            save_checkpoint(
                {
                    "epoch": epoch + 1,
                    "arch": args.arch,
                    "state_dict": htmodel.state_dict(),
                    "best_prec1": best_prec1,
                    "optimizer": optimizer.state_dict(),
                },
                is_best,
            )
            if epoch == args.epochs - 1:
                print(
                    "##Top-1 {0}\n"
                    "##Top-5 {1}\n"
                    "##Perf  {2}".format(prec1, prec5, args.total_batch_size / total_time.avg)
                )

        train_loader.reset()
        val_loader.reset()


def train(train_loader, model, criterion, optimizer, epoch, device_id):
    batch_time = AverageMeter()
    losses = AverageMeter()
    top1 = AverageMeter()
    top5 = AverageMeter()

    # switch to train mode
    model.train()
    end = time.time()

    for i, data in enumerate(train_loader):
        print(i)
        input = data[0]["data"].cuda(device_id)
        target = data[0]["label"].squeeze().cuda(device_id).long()
        train_loader_len = int(math.ceil(train_loader._size / args.batch_size))
        
        # if args.prof >= 0 and i == args.prof:
        #     print("Profiling begun at iteration {}".format(i))
        #     torch.cuda.cudart().cudaProfilerStart()

        # if args.prof >= 0: torch.cuda.nvtx.range_push("Body of iteration {}".format(i))

        adjust_learning_rate(optimizer, epoch, i, train_loader_len)
        if args.test:
            if i > 10:
                break

        # compute output
        # if args.prof >= 0: torch.cuda.nvtx.range_push("forward")
        output = model(input)
        # if args.prof >= 0: torch.cuda.nvtx.range_pop()
        loss = criterion(output, target)

        # compute gradient and do SGD step
        optimizer.zero_grad()

        # if args.prof >= 0: torch.cuda.nvtx.range_push("backward")
        # if args.opt_level is not None:
        #     with amp.scale_loss(loss, optimizer) as scaled_loss:
        #         scaled_loss.backward()
        # else:
        loss.backward()
        # if args.prof >= 0: torch.cuda.nvtx.range_pop()

        # if args.prof >= 0: torch.cuda.nvtx.range_push("optimizer.step()")
        optimizer.step()
        # if args.prof >= 0: torch.cuda.nvtx.range_pop()

        if i % args.print_freq == 0:
            # Every print_freq iterations, check the loss, accuracy, and speed.
            # For best performance, it doesn't make sense to print these metrics every
            # iteration, since they incur an allreduce and some host<->device syncs.

            # Measure accuracy
            prec1, prec5 = accuracy(output.data, target, topk=(1, 5))

            # Average loss and accuracy across processes for logging
            # if args.distributed:
            #     reduced_loss = reduce_tensor(loss.data)
            #     prec1 = reduce_tensor(prec1)
            #     prec5 = reduce_tensor(prec5)
            # else:
            reduced_loss = loss.data

            # to_python_float incurs a host<->device sync
            losses.update(to_python_float(reduced_loss), input.size(0))
            top1.update(to_python_float(prec1), input.size(0))
            top5.update(to_python_float(prec5), input.size(0))

            # todo: is this needed?
            torch.cuda.synchronize()
            batch_time.update((time.time() - end) / args.print_freq)
            end = time.time()

            if args.local_rank == 0:
                print(
                    "Epoch: [{0}][{1}/{2}]\t"
                    "Time {batch_time.val:.3f} ({batch_time.avg:.3f})\t"
                    "Speed {3:.3f} ({4:.3f})\t"
                    "Loss {loss.val:.10f} ({loss.avg:.4f})\t"
                    "Prec@1 {top1.val:.3f} ({top1.avg:.3f})\t"
                    "Prec@5 {top5.val:.3f} ({top5.avg:.3f})".format(
                        epoch,
                        i,
                        train_loader_len,
                        args.world_size * args.batch_size / batch_time.val,
                        args.world_size * args.batch_size / batch_time.avg,
                        batch_time=batch_time,
                        loss=losses,
                        top1=top1,
                        top5=top5,
                    )
                )

        # Pop range "Body of iteration {}".format(i)
        # if args.prof >= 0: torch.cuda.nvtx.range_pop()

        # if args.prof >= 0 and i == args.prof + 10:
        #     print("Profiling ended at iteration {}".format(i))
        #     torch.cuda.cudart().cudaProfilerStop()
        #     quit()
        print("end batch")

    return batch_time.avg


def validate(val_loader, model, criterion):
    batch_time = AverageMeter()
    losses = AverageMeter()
    top1 = AverageMeter()
    top5 = AverageMeter()

    # switch to evaluate mode
    model.eval()

    end = time.time()

    for i, data in enumerate(val_loader):
        input = data[0]["data"]
        target = data[0]["label"].squeeze().cuda().long()
        val_loader_len = int(val_loader._size / args.batch_size)

        # compute output
        with torch.no_grad():
            output = model(input)
            loss = criterion(output, target)

        # measure accuracy and record loss
        prec1, prec5 = accuracy(output.data, target, topk=(1, 5))

        # if args.distributed:
        #     # todo: fix this!
        #     reduced_loss = reduce_tensor(loss.data)
        #     prec1 = reduce_tensor(prec1)
        #     prec5 = reduce_tensor(prec5)
        # else:
        reduced_loss = loss.data

        losses.update(to_python_float(reduced_loss), input.size(0))
        top1.update(to_python_float(prec1), input.size(0))
        top5.update(to_python_float(prec5), input.size(0))

        # measure elapsed time
        batch_time.update(time.time() - end)
        end = time.time()

        # TODO:  Change timings to mirror train().
        if args.local_rank == 0 and i % args.print_freq == 0:
            print(
                "Test: [{0}/{1}]\t"
                "Time {batch_time.val:.3f} ({batch_time.avg:.3f})\t"
                "Speed {2:.3f} ({3:.3f})\t"
                "Loss {loss.val:.4f} ({loss.avg:.4f})\t"
                "Prec@1 {top1.val:.3f} ({top1.avg:.3f})\t"
                "Prec@5 {top5.val:.3f} ({top5.avg:.3f})".format(
                    i,
                    val_loader_len,
                    args.world_size * args.batch_size / batch_time.val,
                    args.world_size * args.batch_size / batch_time.avg,
                    batch_time=batch_time,
                    loss=losses,
                    top1=top1,
                    top5=top5,
                )
            )

    print(" * Prec@1 {top1.avg:.3f} Prec@5 {top5.avg:.3f}".format(top1=top1, top5=top5))

    return [top1.avg, top5.avg]


def save_checkpoint(state, is_best, filename="checkpoint.pth.tar"):
    torch.save(state, filename)
    if is_best:
        shutil.copyfile(filename, "model_best.pth.tar")


class AverageMeter(object):
    """Computes and stores the average and current value"""

    def __init__(self):
        self.reset()

    def reset(self):
        self.val = 0
        self.avg = 0
        self.sum = 0
        self.count = 0

    def update(self, val, n=1):
        self.val = val
        self.sum += val * n
        self.count += n
        self.avg = self.sum / self.count


def adjust_learning_rate(optimizer, epoch, step, len_epoch):
    """LR schedule that should yield 76% converged accuracy with batch size 256"""
    factor = epoch // 30

    if epoch >= 80:
        factor = factor + 1

    lr = args.lr * (0.1 ** factor)

    """Warmup"""
    if epoch < 5:
        lr = lr * float(1 + step + epoch * len_epoch) / (5.0 * len_epoch)

    for param_group in optimizer.param_groups:
        param_group["lr"] = lr


def accuracy(output, target, topk=(1,)):
    """Computes the precision@k for the specified values of k"""
    maxk = max(topk)
    batch_size = target.size(0)

    _, pred = output.topk(maxk, 1, True, True)
    pred = pred.t()
    correct = pred.eq(target.view(1, -1).expand_as(pred))

    res = []
    for k in topk:
        correct_k = correct[:k].view(-1).float().sum(0, keepdim=True)
        res.append(correct_k.mul_(100.0 / batch_size))
    return res


# def reduce_tensor(tensor):
#     rt = tensor.clone()
#     dist.all_reduce(rt, op=dist.reduce_op.SUM)
#     rt /= args.world_size
#     return rt


if __name__ == "__main__":
    main()<|MERGE_RESOLUTION|>--- conflicted
+++ resolved
@@ -248,18 +248,13 @@
     def define_graph(self):
         inputs = self.input(name="Reader")
         images = inputs["image/encoded"]
-<<<<<<< HEAD
-        labels = inputs["image/class/label"].gpu() - 1
-
-=======
         labels = inputs["image/class/label"] - 1
->>>>>>> 543476bf
         images = self.decode(images)
         images = self.resize(images)
         if self.training:
             images = self.normalize(images, mirror=self.coin())  # .gpu()
         else:
-            images = self.normalize(images)  # .gpu()      
+            images = self.normalize(images)  # .gpu()
         return images, labels  # .gpu()
 
 
@@ -534,7 +529,7 @@
         input = data[0]["data"].cuda(device_id)
         target = data[0]["label"].squeeze().cuda(device_id).long()
         train_loader_len = int(math.ceil(train_loader._size / args.batch_size))
-        
+
         # if args.prof >= 0 and i == args.prof:
         #     print("Profiling begun at iteration {}".format(i))
         #     torch.cuda.cudart().cudaProfilerStart()
@@ -728,7 +723,7 @@
     if epoch < 5:
         lr = lr * float(1 + step + epoch * len_epoch) / (5.0 * len_epoch)
 
-    for param_group in optimizer.param_groups:
+    for param_group in optimizer.torch_optimizer.param_groups:
         param_group["lr"] = lr
 
 
