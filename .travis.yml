--- conflicted
+++ resolved
@@ -11,13 +11,8 @@
   - docker run -dt --name unittest -v $PWD:/heat markusgoetz/heat
 
 install:
-<<<<<<< HEAD
-  - pip install --no-cache-dir . -e .[hdf5] .[netcdf]
-  - pip list
-=======
   - docker exec -t unittest /bin/bash -c '. /root/.bashrc && pip install -q -e .[hdf5,netcdf]'
- 
->>>>>>> f8d337b0
+
 script:
   # Running multiple mpi process count, generate a unique coverage report for each one and merge into one report
   - |
