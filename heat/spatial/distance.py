--- conflicted
+++ resolved
@@ -449,13 +449,9 @@
                         stat = MPI.Status()
                         Y.comm.handle.Probe(source=sender, tag=iter, status=stat)
                         count = int(stat.Get_count(mpi_type) / f)
-<<<<<<< HEAD
-                        moving = torch.zeros((count, f), dtype=torch_type, device=X.device.torch_device)
-=======
                         moving = torch.zeros(
                             (count, f), dtype=torch_type, device=X.device.torch_device
                         )
->>>>>>> 74f251b9
                         Y.comm.Recv(moving, source=sender, tag=iter)
 
                     d_ij = metric(x_, moving)
