import unittest
import os

import torch

import heat as ht
import numpy as np
import math

if os.environ.get("DEVICE") == "gpu" and torch.cuda.is_available():
    ht.use_device("gpu")
    torch.cuda.set_device(torch.device(ht.get_device().torch_device))
else:
    ht.use_device("cpu")
device = ht.get_device().torch_device
ht_device = None
if os.environ.get("DEVICE") == "lgpu" and torch.cuda.is_available():
    device = ht.gpu.torch_device
    ht_device = ht.gpu
    torch.cuda.set_device(device)


class TestDistances(unittest.TestCase):
    def test_cdist(self):
<<<<<<< HEAD
        X = ht.ones((4, 4), dtype=ht.float32, split=None)
        Y = ht.zeros((4, 4), dtype=ht.float32, split=None)
        res_XX_cdist = ht.zeros((4, 4), dtype=ht.float32, split=None)
        res_XX_rbf = ht.ones((4, 4), dtype=ht.float32, split=None)
        res_XY_cdist = ht.ones((4, 4), dtype=ht.float32, split=None) * 2
        res_XY_rbf = ht.ones((4, 4), dtype=ht.float32, split=None) * math.exp(-1.0)
=======
        n = ht.communication.MPI_WORLD.size
        print(n)
        X = ht.ones((n * 2, 4), dtype=ht.float32, split=None, device=ht_device)
        Y = ht.zeros((n * 2, 4), dtype=ht.float32, split=None, device=ht_device)
        res_XX_cdist = ht.zeros((n * 2, n * 2), dtype=ht.float32, split=None, device=ht_device)
        res_XX_rbf = ht.ones((n * 2, n * 2), dtype=ht.float32, split=None, device=ht_device)
        res_XY_cdist = ht.ones((n * 2, n * 2), dtype=ht.float32, split=None, device=ht_device) * 2
        res_XY_rbf = ht.ones(
            (n * 2, n * 2), dtype=ht.float32, split=None, device=ht_device
        ) * math.exp(-1.0)
>>>>>>> 7a907f7e

        # Case 1a: X.split == None, Y == None
        d = ht.spatial.cdist(X, quadratic_expansion=False)
        self.assertTrue(ht.equal(d, res_XX_cdist))
        self.assertEqual(d.split, None)

        d = ht.spatial.cdist(X, quadratic_expansion=True)
        self.assertTrue(ht.equal(d, res_XX_cdist))
        self.assertEqual(d.split, None)
<<<<<<< HEAD

        d = ht.spatial.rbf(X, quadratic_expansion=False)
        self.assertTrue(ht.equal(d, res_XX_rbf))
        self.assertEqual(d.split, None)
=======

        d = ht.spatial.rbf(X, quadratic_expansion=False)
        self.assertTrue(ht.equal(d, res_XX_rbf))
        self.assertEqual(d.split, None)

        d = ht.spatial.rbf(X, quadratic_expansion=True)
        self.assertTrue(ht.equal(d, res_XX_rbf))
        self.assertEqual(d.split, None)

        # Case 1b: X.split == None, Y != None, Y.split == None
        d = ht.spatial.cdist(X, Y, quadratic_expansion=False)
        self.assertTrue(ht.equal(d, res_XY_cdist))
        self.assertEqual(d.split, None)

        d = ht.spatial.cdist(X, Y, quadratic_expansion=True)
        self.assertTrue(ht.equal(d, res_XY_cdist))
        self.assertEqual(d.split, None)

        d = ht.spatial.rbf(X, Y, sigma=math.sqrt(2.0), quadratic_expansion=False)
        self.assertTrue(ht.equal(d, res_XY_rbf))
        self.assertEqual(d.split, None)

        d = ht.spatial.rbf(X, Y, sigma=math.sqrt(2.0), quadratic_expansion=True)
        self.assertTrue(ht.equal(d, res_XY_rbf))
        self.assertEqual(d.split, None)

        # Case 1c: X.split == None, Y != None, Y.split == 0
        Y.resplit_(axis=0)
        res_XX_cdist.resplit_(axis=1)
        res_XX_rbf.resplit_(axis=1)
        res_XY_cdist.resplit_(axis=1)
        res_XY_rbf.resplit_(axis=1)
>>>>>>> 7a907f7e

        d = ht.spatial.rbf(X, quadratic_expansion=True)
        self.assertTrue(ht.equal(d, res_XX_rbf))
        self.assertEqual(d.split, None)

        # Case 1b: X.split == None, Y != None, Y.split == None
        d = ht.spatial.cdist(X, Y, quadratic_expansion=False)
        self.assertTrue(ht.equal(d, res_XY_cdist))
<<<<<<< HEAD
        self.assertEqual(d.split, None)

        d = ht.spatial.cdist(X, Y, quadratic_expansion=True)
        self.assertTrue(ht.equal(d, res_XY_cdist))
        self.assertEqual(d.split, None)

        d = ht.spatial.rbf(X, Y, sigma=math.sqrt(2.0), quadratic_expansion=False)
        self.assertTrue(ht.equal(d, res_XY_rbf))
        self.assertEqual(d.split, None)

        d = ht.spatial.rbf(X, Y, sigma=math.sqrt(2.0), quadratic_expansion=True)
        self.assertTrue(ht.equal(d, res_XY_rbf))
        self.assertEqual(d.split, None)

        # Case 1c: X.split == None, Y != None, Y.split == 0
        Y.resplit_(axis=0)
        res_XX_cdist.resplit_(axis=1)
        res_XX_rbf.resplit_(axis=1)
        res_XY_cdist.resplit_(axis=1)
        res_XY_rbf.resplit_(axis=1)

        d = ht.spatial.cdist(X, Y, quadratic_expansion=False)
        self.assertTrue(ht.equal(d, res_XY_cdist))
        self.assertEqual(d.split, 1)

        d = ht.spatial.cdist(X, Y, quadratic_expansion=True)
        self.assertTrue(ht.equal(d, res_XY_cdist))
        self.assertEqual(d.split, 1)

        d = ht.spatial.rbf(X, Y, sigma=math.sqrt(2.0), quadratic_expansion=False)
        self.assertTrue(ht.equal(d, res_XY_rbf))
        self.assertEqual(d.split, 1)

        d = ht.spatial.rbf(X, Y, sigma=math.sqrt(2.0), quadratic_expansion=True)
        self.assertTrue(ht.equal(d, res_XY_rbf))
        self.assertEqual(d.split, 1)

        # Case 2a: X.split == 0, Y == None
        X.resplit_(axis=0)
        Y.resplit_(axis=None)
        res_XX_cdist.resplit_(axis=0)
        res_XX_rbf.resplit_(axis=0)
        res_XY_cdist.resplit_(axis=0)
        res_XY_rbf.resplit_(axis=0)

        d = ht.spatial.cdist(X, quadratic_expansion=False)
        self.assertTrue(ht.equal(d, res_XX_cdist))
        self.assertEqual(d.split, 0)

        d = ht.spatial.cdist(X, quadratic_expansion=True)
        self.assertTrue(ht.equal(d, res_XX_cdist))
        self.assertEqual(d.split, 0)

        d = ht.spatial.rbf(X, quadratic_expansion=False)
        self.assertTrue(ht.equal(d, res_XX_rbf))
        self.assertEqual(d.split, 0)

        d = ht.spatial.rbf(X, quadratic_expansion=True)
        self.assertTrue(ht.equal(d, res_XX_rbf))
        self.assertEqual(d.split, 0)

        # Case 2b: X.split == 0, Y != None, Y.split == None
        d = ht.spatial.cdist(X, Y, quadratic_expansion=False)
        self.assertTrue(ht.equal(d, res_XY_cdist))
        self.assertEqual(d.split, 0)

        d = ht.spatial.cdist(X, Y, quadratic_expansion=True)
        self.assertTrue(ht.equal(d, res_XY_cdist))
=======
        self.assertEqual(d.split, 1)

        d = ht.spatial.cdist(X, Y, quadratic_expansion=True)
        self.assertTrue(ht.equal(d, res_XY_cdist))
        self.assertEqual(d.split, 1)

        d = ht.spatial.rbf(X, Y, sigma=math.sqrt(2.0), quadratic_expansion=False)
        self.assertTrue(ht.equal(d, res_XY_rbf))
        self.assertEqual(d.split, 1)

        d = ht.spatial.rbf(X, Y, sigma=math.sqrt(2.0), quadratic_expansion=True)
        self.assertTrue(ht.equal(d, res_XY_rbf))
        self.assertEqual(d.split, 1)

        # Case 2a: X.split == 0, Y == None
        X.resplit_(axis=0)
        Y.resplit_(axis=None)
        res_XX_cdist.resplit_(axis=0)
        res_XX_rbf.resplit_(axis=0)
        res_XY_cdist.resplit_(axis=0)
        res_XY_rbf.resplit_(axis=0)

        d = ht.spatial.cdist(X, quadratic_expansion=False)
        self.assertTrue(ht.equal(d, res_XX_cdist))
        self.assertEqual(d.split, 0)

        d = ht.spatial.cdist(X, quadratic_expansion=True)
        self.assertTrue(ht.equal(d, res_XX_cdist))
        self.assertEqual(d.split, 0)

        d = ht.spatial.rbf(X, quadratic_expansion=False)
        self.assertTrue(ht.equal(d, res_XX_rbf))
        self.assertEqual(d.split, 0)

        d = ht.spatial.rbf(X, quadratic_expansion=True)
        self.assertTrue(ht.equal(d, res_XX_rbf))
        self.assertEqual(d.split, 0)

        # Case 2b: X.split == 0, Y != None, Y.split == None
        d = ht.spatial.cdist(X, Y, quadratic_expansion=False)
        self.assertTrue(ht.equal(d, res_XY_cdist))
        self.assertEqual(d.split, 0)

        d = ht.spatial.cdist(X, Y, quadratic_expansion=True)
        self.assertTrue(ht.equal(d, res_XY_cdist))
        self.assertEqual(d.split, 0)

        d = ht.spatial.rbf(X, Y, sigma=math.sqrt(2.0), quadratic_expansion=False)
        self.assertTrue(ht.equal(d, res_XY_rbf))
        self.assertEqual(d.split, 0)

        d = ht.spatial.rbf(X, Y, sigma=math.sqrt(2.0), quadratic_expansion=True)
        self.assertTrue(ht.equal(d, res_XY_rbf))
        self.assertEqual(d.split, 0)

        # Case 2c: X.split == 0, Y != None, Y.split == 0
        Y.resplit_(axis=0)

        d = ht.spatial.cdist(X, Y, quadratic_expansion=False)
        self.assertTrue(ht.equal(d, res_XY_cdist))
        self.assertEqual(d.split, 0)

        d = ht.spatial.cdist(X, Y, quadratic_expansion=True)
        self.assertTrue(ht.equal(d, res_XY_cdist))
>>>>>>> 7a907f7e
        self.assertEqual(d.split, 0)

        d = ht.spatial.rbf(X, Y, sigma=math.sqrt(2.0), quadratic_expansion=False)
        self.assertTrue(ht.equal(d, res_XY_rbf))
        self.assertEqual(d.split, 0)

        d = ht.spatial.rbf(X, Y, sigma=math.sqrt(2.0), quadratic_expansion=True)
        self.assertTrue(ht.equal(d, res_XY_rbf))
        self.assertEqual(d.split, 0)

<<<<<<< HEAD
        # Case 2c: X.split == 0, Y != None, Y.split == 0
        Y.resplit_(axis=0)

        d = ht.spatial.cdist(X, Y, quadratic_expansion=False)
        self.assertTrue(ht.equal(d, res_XY_cdist))
        self.assertEqual(d.split, 0)

        d = ht.spatial.cdist(X, Y, quadratic_expansion=True)
        self.assertTrue(ht.equal(d, res_XY_cdist))
        self.assertEqual(d.split, 0)

        d = ht.spatial.rbf(X, Y, sigma=math.sqrt(2.0), quadratic_expansion=False)
        self.assertTrue(ht.equal(d, res_XY_rbf))
        self.assertEqual(d.split, 0)

        d = ht.spatial.rbf(X, Y, sigma=math.sqrt(2.0), quadratic_expansion=True)
        self.assertTrue(ht.equal(d, res_XY_rbf))
        self.assertEqual(d.split, 0)

        # Case 3 X.split == 1
        X.resplit_(axis=1)
        with self.assertRaises(NotImplementedError):
            d = ht.spatial.cdist(X)
        with self.assertRaises(NotImplementedError):
            d = ht.spatial.cdist(X, Y, quadratic_expansion=False)

        n = ht.communication.MPI_WORLD.size
        A = ht.ones((n * 2, 6), dtype=ht.float32, split=None)
=======
        # Case 3 X.split == 1
        X = ht.ones((n * 2, 4), dtype=ht.float32, split=1, device=ht_device)
        with self.assertRaises(NotImplementedError):
            d = ht.spatial.cdist(X)
        with self.assertRaises(NotImplementedError):
            d = ht.spatial.cdist(X, Y, quadratic_expansion=False)
        X = ht.ones((n * 2, 4), dtype=ht.float32, split=None, device=ht_device)
        Y = ht.zeros((n * 2, 4), dtype=ht.float32, split=1, device=ht_device)
        with self.assertRaises(NotImplementedError):
            d = ht.spatial.cdist(X, Y, quadratic_expansion=False)

        Z = ht.ones((n * 2, 6, 3), dtype=ht.float32, split=None, device=ht_device)
        with self.assertRaises(NotImplementedError):
            d = ht.spatial.cdist(Z, quadratic_expansion=False)
        with self.assertRaises(NotImplementedError):
            d = ht.spatial.cdist(X, Z, quadratic_expansion=False)

        n = ht.communication.MPI_WORLD.size
        A = ht.ones((n * 2, 6), dtype=ht.float32, split=None, device=ht_device)
>>>>>>> 7a907f7e
        for i in range(n):
            A[2 * i, :] = A[2 * i, :] * (2 * i)
            A[2 * i + 1, :] = A[2 * i + 1, :] * (2 * i + 1)
        res = torch.cdist(A._DNDarray__array, A._DNDarray__array)

        A.resplit_(axis=0)
        B = A.astype(ht.int32)

        d = ht.spatial.cdist(A, B, quadratic_expansion=False)
        result = ht.array(res, dtype=ht.float64, split=0)
        self.assertTrue(ht.allclose(d, result, atol=1e-8))

        n = ht.communication.MPI_WORLD.size
<<<<<<< HEAD
        A = ht.ones((n * 2, 6), dtype=ht.float32, split=None)
=======
        A = ht.ones((n * 2, 6), dtype=ht.float32, split=None, device=ht_device)
>>>>>>> 7a907f7e
        for i in range(n):
            A[2 * i, :] = A[2 * i, :] * (2 * i)
            A[2 * i + 1, :] = A[2 * i + 1, :] * (2 * i + 1)
        res = torch.cdist(A._DNDarray__array, A._DNDarray__array)

        A.resplit_(axis=0)
        B = A.astype(ht.int32)

        d = ht.spatial.cdist(A, B, quadratic_expansion=False)
        result = ht.array(res, dtype=ht.float64, split=0)
        self.assertTrue(ht.allclose(d, result, atol=1e-8))

        B = A.astype(ht.float64)
        d = ht.spatial.cdist(A, B, quadratic_expansion=False)
        result = ht.array(res, dtype=ht.float64, split=0)
        self.assertTrue(ht.allclose(d, result, atol=1e-8))

        B = A.astype(ht.int16)
        d = ht.spatial.cdist(A, B, quadratic_expansion=False)
        result = ht.array(res, dtype=ht.float32, split=0)
<<<<<<< HEAD
=======
        self.assertTrue(ht.allclose(d, result, atol=1e-8))

        d = ht.spatial.cdist(B, quadratic_expansion=False)
        result = ht.array(res, dtype=ht.float32, split=0)
        self.assertTrue(ht.allclose(d, result, atol=1e-8))

        B = A.astype(ht.int32)
        d = ht.spatial.cdist(B, quadratic_expansion=False)
        result = ht.array(res, dtype=ht.float64, split=0)
        self.assertTrue(ht.allclose(d, result, atol=1e-8))

        B = A.astype(ht.float64)
        d = ht.spatial.cdist(B, quadratic_expansion=False)
        result = ht.array(res, dtype=ht.float64, split=0)
>>>>>>> 7a907f7e
        self.assertTrue(ht.allclose(d, result, atol=1e-8))<|MERGE_RESOLUTION|>--- conflicted
+++ resolved
@@ -22,14 +22,6 @@
 
 class TestDistances(unittest.TestCase):
     def test_cdist(self):
-<<<<<<< HEAD
-        X = ht.ones((4, 4), dtype=ht.float32, split=None)
-        Y = ht.zeros((4, 4), dtype=ht.float32, split=None)
-        res_XX_cdist = ht.zeros((4, 4), dtype=ht.float32, split=None)
-        res_XX_rbf = ht.ones((4, 4), dtype=ht.float32, split=None)
-        res_XY_cdist = ht.ones((4, 4), dtype=ht.float32, split=None) * 2
-        res_XY_rbf = ht.ones((4, 4), dtype=ht.float32, split=None) * math.exp(-1.0)
-=======
         n = ht.communication.MPI_WORLD.size
         print(n)
         X = ht.ones((n * 2, 4), dtype=ht.float32, split=None, device=ht_device)
@@ -40,7 +32,6 @@
         res_XY_rbf = ht.ones(
             (n * 2, n * 2), dtype=ht.float32, split=None, device=ht_device
         ) * math.exp(-1.0)
->>>>>>> 7a907f7e
 
         # Case 1a: X.split == None, Y == None
         d = ht.spatial.cdist(X, quadratic_expansion=False)
@@ -50,16 +41,10 @@
         d = ht.spatial.cdist(X, quadratic_expansion=True)
         self.assertTrue(ht.equal(d, res_XX_cdist))
         self.assertEqual(d.split, None)
-<<<<<<< HEAD
 
         d = ht.spatial.rbf(X, quadratic_expansion=False)
         self.assertTrue(ht.equal(d, res_XX_rbf))
         self.assertEqual(d.split, None)
-=======
-
-        d = ht.spatial.rbf(X, quadratic_expansion=False)
-        self.assertTrue(ht.equal(d, res_XX_rbf))
-        self.assertEqual(d.split, None)
 
         d = ht.spatial.rbf(X, quadratic_expansion=True)
         self.assertTrue(ht.equal(d, res_XX_rbf))
@@ -68,36 +53,6 @@
         # Case 1b: X.split == None, Y != None, Y.split == None
         d = ht.spatial.cdist(X, Y, quadratic_expansion=False)
         self.assertTrue(ht.equal(d, res_XY_cdist))
-        self.assertEqual(d.split, None)
-
-        d = ht.spatial.cdist(X, Y, quadratic_expansion=True)
-        self.assertTrue(ht.equal(d, res_XY_cdist))
-        self.assertEqual(d.split, None)
-
-        d = ht.spatial.rbf(X, Y, sigma=math.sqrt(2.0), quadratic_expansion=False)
-        self.assertTrue(ht.equal(d, res_XY_rbf))
-        self.assertEqual(d.split, None)
-
-        d = ht.spatial.rbf(X, Y, sigma=math.sqrt(2.0), quadratic_expansion=True)
-        self.assertTrue(ht.equal(d, res_XY_rbf))
-        self.assertEqual(d.split, None)
-
-        # Case 1c: X.split == None, Y != None, Y.split == 0
-        Y.resplit_(axis=0)
-        res_XX_cdist.resplit_(axis=1)
-        res_XX_rbf.resplit_(axis=1)
-        res_XY_cdist.resplit_(axis=1)
-        res_XY_rbf.resplit_(axis=1)
->>>>>>> 7a907f7e
-
-        d = ht.spatial.rbf(X, quadratic_expansion=True)
-        self.assertTrue(ht.equal(d, res_XX_rbf))
-        self.assertEqual(d.split, None)
-
-        # Case 1b: X.split == None, Y != None, Y.split == None
-        d = ht.spatial.cdist(X, Y, quadratic_expansion=False)
-        self.assertTrue(ht.equal(d, res_XY_cdist))
-<<<<<<< HEAD
         self.assertEqual(d.split, None)
 
         d = ht.spatial.cdist(X, Y, quadratic_expansion=True)
@@ -166,83 +121,16 @@
 
         d = ht.spatial.cdist(X, Y, quadratic_expansion=True)
         self.assertTrue(ht.equal(d, res_XY_cdist))
-=======
-        self.assertEqual(d.split, 1)
-
-        d = ht.spatial.cdist(X, Y, quadratic_expansion=True)
-        self.assertTrue(ht.equal(d, res_XY_cdist))
-        self.assertEqual(d.split, 1)
-
-        d = ht.spatial.rbf(X, Y, sigma=math.sqrt(2.0), quadratic_expansion=False)
-        self.assertTrue(ht.equal(d, res_XY_rbf))
-        self.assertEqual(d.split, 1)
-
-        d = ht.spatial.rbf(X, Y, sigma=math.sqrt(2.0), quadratic_expansion=True)
-        self.assertTrue(ht.equal(d, res_XY_rbf))
-        self.assertEqual(d.split, 1)
-
-        # Case 2a: X.split == 0, Y == None
-        X.resplit_(axis=0)
-        Y.resplit_(axis=None)
-        res_XX_cdist.resplit_(axis=0)
-        res_XX_rbf.resplit_(axis=0)
-        res_XY_cdist.resplit_(axis=0)
-        res_XY_rbf.resplit_(axis=0)
-
-        d = ht.spatial.cdist(X, quadratic_expansion=False)
-        self.assertTrue(ht.equal(d, res_XX_cdist))
-        self.assertEqual(d.split, 0)
-
-        d = ht.spatial.cdist(X, quadratic_expansion=True)
-        self.assertTrue(ht.equal(d, res_XX_cdist))
-        self.assertEqual(d.split, 0)
-
-        d = ht.spatial.rbf(X, quadratic_expansion=False)
-        self.assertTrue(ht.equal(d, res_XX_rbf))
-        self.assertEqual(d.split, 0)
-
-        d = ht.spatial.rbf(X, quadratic_expansion=True)
-        self.assertTrue(ht.equal(d, res_XX_rbf))
-        self.assertEqual(d.split, 0)
-
-        # Case 2b: X.split == 0, Y != None, Y.split == None
-        d = ht.spatial.cdist(X, Y, quadratic_expansion=False)
-        self.assertTrue(ht.equal(d, res_XY_cdist))
-        self.assertEqual(d.split, 0)
-
-        d = ht.spatial.cdist(X, Y, quadratic_expansion=True)
-        self.assertTrue(ht.equal(d, res_XY_cdist))
-        self.assertEqual(d.split, 0)
-
-        d = ht.spatial.rbf(X, Y, sigma=math.sqrt(2.0), quadratic_expansion=False)
-        self.assertTrue(ht.equal(d, res_XY_rbf))
-        self.assertEqual(d.split, 0)
-
-        d = ht.spatial.rbf(X, Y, sigma=math.sqrt(2.0), quadratic_expansion=True)
-        self.assertTrue(ht.equal(d, res_XY_rbf))
-        self.assertEqual(d.split, 0)
-
-        # Case 2c: X.split == 0, Y != None, Y.split == 0
-        Y.resplit_(axis=0)
-
-        d = ht.spatial.cdist(X, Y, quadratic_expansion=False)
-        self.assertTrue(ht.equal(d, res_XY_cdist))
-        self.assertEqual(d.split, 0)
-
-        d = ht.spatial.cdist(X, Y, quadratic_expansion=True)
-        self.assertTrue(ht.equal(d, res_XY_cdist))
->>>>>>> 7a907f7e
-        self.assertEqual(d.split, 0)
-
-        d = ht.spatial.rbf(X, Y, sigma=math.sqrt(2.0), quadratic_expansion=False)
-        self.assertTrue(ht.equal(d, res_XY_rbf))
-        self.assertEqual(d.split, 0)
-
-        d = ht.spatial.rbf(X, Y, sigma=math.sqrt(2.0), quadratic_expansion=True)
-        self.assertTrue(ht.equal(d, res_XY_rbf))
-        self.assertEqual(d.split, 0)
-
-<<<<<<< HEAD
+        self.assertEqual(d.split, 0)
+
+        d = ht.spatial.rbf(X, Y, sigma=math.sqrt(2.0), quadratic_expansion=False)
+        self.assertTrue(ht.equal(d, res_XY_rbf))
+        self.assertEqual(d.split, 0)
+
+        d = ht.spatial.rbf(X, Y, sigma=math.sqrt(2.0), quadratic_expansion=True)
+        self.assertTrue(ht.equal(d, res_XY_rbf))
+        self.assertEqual(d.split, 0)
+
         # Case 2c: X.split == 0, Y != None, Y.split == 0
         Y.resplit_(axis=0)
 
@@ -270,28 +158,7 @@
             d = ht.spatial.cdist(X, Y, quadratic_expansion=False)
 
         n = ht.communication.MPI_WORLD.size
-        A = ht.ones((n * 2, 6), dtype=ht.float32, split=None)
-=======
-        # Case 3 X.split == 1
-        X = ht.ones((n * 2, 4), dtype=ht.float32, split=1, device=ht_device)
-        with self.assertRaises(NotImplementedError):
-            d = ht.spatial.cdist(X)
-        with self.assertRaises(NotImplementedError):
-            d = ht.spatial.cdist(X, Y, quadratic_expansion=False)
-        X = ht.ones((n * 2, 4), dtype=ht.float32, split=None, device=ht_device)
-        Y = ht.zeros((n * 2, 4), dtype=ht.float32, split=1, device=ht_device)
-        with self.assertRaises(NotImplementedError):
-            d = ht.spatial.cdist(X, Y, quadratic_expansion=False)
-
-        Z = ht.ones((n * 2, 6, 3), dtype=ht.float32, split=None, device=ht_device)
-        with self.assertRaises(NotImplementedError):
-            d = ht.spatial.cdist(Z, quadratic_expansion=False)
-        with self.assertRaises(NotImplementedError):
-            d = ht.spatial.cdist(X, Z, quadratic_expansion=False)
-
-        n = ht.communication.MPI_WORLD.size
         A = ht.ones((n * 2, 6), dtype=ht.float32, split=None, device=ht_device)
->>>>>>> 7a907f7e
         for i in range(n):
             A[2 * i, :] = A[2 * i, :] * (2 * i)
             A[2 * i + 1, :] = A[2 * i + 1, :] * (2 * i + 1)
@@ -305,11 +172,7 @@
         self.assertTrue(ht.allclose(d, result, atol=1e-8))
 
         n = ht.communication.MPI_WORLD.size
-<<<<<<< HEAD
-        A = ht.ones((n * 2, 6), dtype=ht.float32, split=None)
-=======
         A = ht.ones((n * 2, 6), dtype=ht.float32, split=None, device=ht_device)
->>>>>>> 7a907f7e
         for i in range(n):
             A[2 * i, :] = A[2 * i, :] * (2 * i)
             A[2 * i + 1, :] = A[2 * i + 1, :] * (2 * i + 1)
@@ -330,8 +193,6 @@
         B = A.astype(ht.int16)
         d = ht.spatial.cdist(A, B, quadratic_expansion=False)
         result = ht.array(res, dtype=ht.float32, split=0)
-<<<<<<< HEAD
-=======
         self.assertTrue(ht.allclose(d, result, atol=1e-8))
 
         d = ht.spatial.cdist(B, quadratic_expansion=False)
@@ -346,5 +207,4 @@
         B = A.astype(ht.float64)
         d = ht.spatial.cdist(B, quadratic_expansion=False)
         result = ht.array(res, dtype=ht.float64, split=0)
->>>>>>> 7a907f7e
         self.assertTrue(ht.allclose(d, result, atol=1e-8))