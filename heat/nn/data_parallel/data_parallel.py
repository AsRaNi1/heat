--- conflicted
+++ resolved
@@ -13,7 +13,6 @@
 
 
 class DataParallel(tnn.Module):
-<<<<<<< HEAD
     """
     Implements data parallelism across multiple processes. This means that the same model will be run locally
     on each process. Creation of the model parallels to PyTorch, the only changes are using HeAT layers (ht.nn.layer)
@@ -53,28 +52,12 @@
         if true, use non-blocking communications, else blocking communications will be used for the parameter updates
     """
 
-    def __init__(self, module: torch.nn.Module, comm: ht.MPICommunication, nonblocking=False):
-        super(DataParallel, self).__init__()
-        self.module = module
-        self.comm = comm
-        # todo: adapt for torch.nn.DistributedDataParallel
-        self.wait_handles = OrderedDict()
-        # registering hooks for all model parameter tensors
-        for name, param in module.named_parameters():
-            layer_name = name.split(sep=".", maxsplit=1)[0]
-            if nonblocking:
-                param.register_hook(self.nonblocking_hook(layer_name))
-            else:
-                param.register_hook(self.blocking_hook)
-=======
-    # torch.nn.parallel.distributed
-    def __init__(self, module, comm, optimizer=None):
+    def __init__(self, module: torch.nn.Module, comm: ht.MPICommunication, optimizer=None):
         super(DataParallel, self).__init__()
         self.module = module
         self.comm = comm
         self.optimizer = optimizer
 
-        self.DataLoader = None
         self.wait_handles = OrderedDict()
         self.fwd_hook_handles = list()
         # slices of parameters belonging to one and the same layer
@@ -113,8 +96,6 @@
             else:
                 param.register_hook(self.blocking_hook)
         self.param_slices[layer_name_prev] = slice(start_idx, len(self.param_indices))
-        # todo: batch sizes
->>>>>>> 077035a5
 
     def forward(self, *inputs, **kwargs):
         data = inputs[0]
@@ -125,73 +106,30 @@
             lcl_data = data
         else:
             lcl_data = torch.tensor(data)
-<<<<<<< HEAD
 
+        # check if non-blocking
+        if self.optimizer is not None and self.module.training:
+            # reset gradients before forward pass
+            self.optimizer.zero_grad()
+            # register forward hooks for all layers
+            for name, submodule in self.module.named_modules():
+                if name == "":
+                    continue
+                if name in self.wait_handles:
+                    hook_handle = submodule.register_forward_pre_hook(self.forward_hook(name))
+                    self.fwd_hook_handles.append(hook_handle)
+        # perform forward pass
         ret = self.module(lcl_data, *inputs[1:], **kwargs)
-        # clear dictionary after all wait handles are used up
+        # clear dictionary after all wait handles are used up (dynamic computation graph)
         self.wait_handles.clear()
+        # remove forward hooks (dynamic computation graph)
+        for hook_handle in self.fwd_hook_handles:
+            hook_handle.remove()
         return ret
 
     def blocking_hook(self, grad_loc: torch.Tensor) -> torch.Tensor:
         """
         Add a blocking hook to the PyTorch DAG for all of the backwards calls.
-=======
-
-        # check if non-blocking
-        if self.optimizer is not None and self.module.training:
-            # reset gradients before forward pass
-            self.optimizer.zero_grad()
-
-            # register forward hooks for all layers
-            for name, submodule in self.module.named_modules():
-                if name == "":
-                    continue
-
-                if name in self.wait_handles:
-                    hook_handle = submodule.register_forward_pre_hook(self.forward_hook(name))
-                    self.fwd_hook_handles.append(hook_handle)
-
-        # perform forward pass
-        ret = self.module(lcl_data, *inputs[1:], **kwargs)
-
-        # clear dictionary after all wait handles are used up (dynamic computation graph)
-        self.wait_handles.clear()
-
-        # remove forward hooks (dynamic computation graph)
-        for hook_handle in self.fwd_hook_handles:
-            hook_handle.remove()
-
-        return ret
-
-    def async_update(self, param_slice=None, layer_names=None):
-        # perform update on the whole model
-        if param_slice is None:
-            param_slice = slice(len(self.params_ref))
-        if layer_names is None:
-            layer_names = list(self.wait_handles.keys())
-
-        # update params that are visible for the optimizer
-        self.optimizer.param_groups[0]["params"] = self.params_ref[param_slice]
-
-        # iterate over layers
-        for layer_name in layer_names:
-            # iterate over layer's parameters/associated wait handles
-            for _, param_name, wait_handle in self.wait_handles[layer_name]:
-                # get internal index of selected parameter
-                param_idx = self.param_indices[param_name]
-                # synchronize, get parameter's global gradient
-                wait_handle.wait()
-                # check if shapes are matching
-                if self.params_ref[param_idx].grad.data.shape != wait_handle.tensor.shape:
-                    raise ValueError("Shapes must be equal.")
-                # set parameter's global gradient
-                self.params_ref[param_idx].grad.data = wait_handle.tensor
-        # perform actual parameter update
-        self.optimizer.step()
-
-    def set_comm(self, comm):
-        self.comm = comm
->>>>>>> 077035a5
 
         Parameters
         ----------
@@ -226,7 +164,6 @@
             f.grad.data = c
             f.data.sub_(f.grad.data * learning_rate)
 
-<<<<<<< HEAD
     def nonblocking_hook(self, layer_name: str):
         """
         Add a nonblocking hook to send and receive the averaged parameters after the backwards step
@@ -238,38 +175,12 @@
         """
         # hook function for blocking gradient data exchange
         def _hook(grad_loc):
-=======
-    def blocking_hook(self, grad_loc):
-        # Pytorch Doc says, :attr:`grad` may not be modified itself, so it has to be cloned
-        # (cf. https://pytorch.org/docs/stable/tensors.html#torch.Tensor.register_hook).
-        # Seems to be true, since otherwise a Runtime Error is thrown
-        grad_loc_cpy = grad_loc.clone()
-
-        # counterbalance local gradient averaging
-        # todo: should this be the number of processes? and should it be a division before the send
-        # global gradient averaging
-        grad_loc_cpy /= self.comm.size
-
-        # perform MPI Allreduce to compute global gradient
-        self.comm.Allreduce(ht.MPI.IN_PLACE, grad_loc_cpy, ht.MPI.SUM)
-
-        return grad_loc_cpy
-
-    # hook function for blocking gradient data exchange
-    def nonblocking_hook(self, layer_name, param_name):
-        def hook(grad_loc):
->>>>>>> 077035a5
             # Pytorch Doc says, :attr:`grad` may not be modified itself, so it has to be cloned
             # (cf. https://pytorch.org/docs/stable/tensors.html#torch.Tensor.register_hook).
             # Seems to be true, since otherwise a Runtime Error is thrown when working on it
             grad_loc_cpy = grad_loc.clone()
             # counterbalance local gradient averaging
-<<<<<<< HEAD
             grad_loc_cpy *= 1 / float(self.comm.size)
-=======
-            grad_loc_cpy /= self.comm.size
-
->>>>>>> 077035a5
             # perform MPI IAllreduce to compute global gradient, returns wait handle
             wait_handle = self.comm.Iallreduce(ht.MPI.IN_PLACE, grad_loc_cpy, ht.MPI.SUM)
             # if wait handle dict does not contain the layer, add it -> automatically tracks reversed layer order
@@ -278,59 +189,7 @@
             # get size of flattened tensor
             size1D = functools.reduce(operator.mul, grad_loc.shape, 1)
             # assign wait handle to its layer, layer-internal sorting by size
-<<<<<<< HEAD
             bisect.insort(self.wait_handles[layer_name], (size1D, wait_handle))
             return grad_loc
 
-        return _hook
-=======
-            bisect.insort(self.wait_handles[layer_name], (size1D, param_name, wait_handle))
-
-            return grad_loc
-
-        return hook
-
-    # hook function for non-blocking parameter update
-    def forward_hook(self, layer_name):
-        def hook(_, input_):
-            # update parameters of given layer
-            param_slice = self.param_slices[layer_name]
-            self.async_update(param_slice, [layer_name])
-
-            return input_
-
-        return hook
-
-    class __LocalDataset(Dataset):
-        def __init__(self, data):
-            self.data = data
-
-        def __getitem__(self, key):
-            return self.data[key]
-
-        def __len__(self):
-            return len(self.data)
-
-    def init_data_loader_from_heat(self, ht_data, batch_size=None, DatasetClass=None):
-        if DatasetClass is None:  # allow for other Dataset classes
-            DatasetClass = self.__LocalDataset
-
-        if ht_data.is_distributed():
-            lshape_map = ht_data.create_lshape_map()
-            min_data_sp = min(lshape_map[..., ht_data.split])
-            # need to ensure that the data shape on all processes
-            arb_slice = [slice(None, None, None)] * len(ht_data.gshape)
-            arb_slice[ht_data.split] = slice(0, min_data_sp)
-            loc_data = ht_data._DNDarray__array[tuple(arb_slice)]
-        else:
-            loc_data = ht_data._DNDarray__array
-
-        dataset = DatasetClass(loc_data)
-        self.DataLoader = DataLoader(dataset, batch_size=batch_size, drop_last=True, shuffle=False)
-
-    # def init_DataLoader_from_torch(self, datasets, batch_size):
-
-    def data_shuffle_w_loader(self):
-        # todo: implement at data shuffler across the different processes
-        pass
->>>>>>> 077035a5
+        return _hook