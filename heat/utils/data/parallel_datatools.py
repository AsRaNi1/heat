--- conflicted
+++ resolved
@@ -111,8 +111,8 @@
         # self.load_len = ((0.10 * available_memory) / file_size_per_pr) * self.lcl_full_sz
         # print(self.local_data_start, local_data_end, self.load_len)
         # temp values for small scale testing
-        local_data_end = self.local_data_start + 2000
-        self.load_len = 1000  # int(local_data_end / 3)
+        local_data_end = self.local_data_start + 3000
+        self.load_len = 500  # int(local_data_end / 3)
         self.local_length = local_data_end - self.local_data_start
 
         self.next_start = local_data_end
@@ -207,11 +207,6 @@
         self.converted_items_list.extend(converted_items)
         # print(batch_size, len(self.converted_items_list))
         if batch_size is not None:
-<<<<<<< HEAD
-            #print(batch_size, len(self.converted_items_list))
-=======
-
->>>>>>> 1829f19c
             # add the batches to the converted batches dictionary
             if len(self.converted_items_list) // batch_size >= 1:
                 # if len(self.converted_items_list) % batch_size == 0:
@@ -222,90 +217,6 @@
                     ]
                     self.num_bch_conv += 1
                     self.converted_items_list = self.converted_items_list[batch_size:]
-<<<<<<< HEAD
-            #print('here', self.converted_batches.keys())
-            # elif :
-            #     self.num_bch_conv += 1
-            #     self.converted_batches[self.num_bch_conv] = self.converted_items_list[: batch_size]
-            #     self.converted_items_list = self.converted_items_list[batch_size :]
-
-            # elif len(items) >= batch_size:
-            #     # todo: test
-            #     batchs = len(items) // batch_size
-            #     for b in reversed(range(batchs)):
-            #         for dlp in self.np_datasets:
-            #             hold5 = self.__getattribute__("conv" + dlp)
-            #             self.converted_batches[self.batches_converted + b] = hold5[-1 * batch_size:]
-            #
-            #             self.__setattr__("conv" + dlp, hold5[: -1 * batch_size])
-            #     self.batches_converted += batchs
-        # # items must be a list or a torch tensor
-        # # where should this be?
-        # for i in range(len(items)):
-        #     hold = self.__getitem__(i)
-        #     for conv in self.getitem_conversion:
-        #         if conv is not None:
-        #             np_data = self.__getattribute__(dataset_lp)[items]
-        # for dataset_lp in self.np_datasets:
-        #     # get the numpy dataset
-        #     np_data = self.__getattribute__(dataset_lp)[items]
-        #     # t_data = torch.zeros([len(np_data)] + self.single_shape)
-        #     hld = []
-        #
-        #     # todo: generalize this function to work for any given dataset
-        #     for i in range(len(items)):
-        #         try:
-        #             # convert the item to a torch tensor:
-        #             # hold = self.load_item_transform(index=items[i], image=np_data[i])
-        #             item =
-        #             hld.extend(self.load_item_transform(index=items[i], item=np_data[i]))
-        #             # if target:
-        #             #     hld.extend(self.target_transform(hold))
-        #             # else:
-        #             #     hld.extend(self.transform(hold))
-        #         except ValueError:
-        #             # todo: investigate further when and how often this happens
-        #             pass
-        #         # signal collate function here to do the transform, collect the batch, and put it into the dictonary
-        #
-        #     #   write to the torch set in the items
-        #     # dat = self.__getattribute__(dataset_lp)
-        #     # keep_list = list(range(len(items)))
-        #     # if len(rem_list) > 0:
-        #     #     for ridx in reversed(rem_list):
-        #     #         del keep_list[ridx]
-        #     #         del items[ridx]
-        #     self.__getattribute__("conv" + dataset_lp).extend(hld)
-        #     # if GPU is there, put t_data on the GPUs
-        #     # t_data = t_data[keep_list].to(self.torch_device)
-        #     # dat[items] = t_data
-        #     # todo: required?
-        #     # self.__setattr__(dataset_lp, dat)
-        #
-        # # todo: this is going to be changed to build something which can be given to collate
-        # num_converted = len(items)
-        # self.num_converted += num_converted
-        # if batch_size is not None:
-        #     if self.num_converted % batch_size == 0:
-        #         self.batches_converted += 1
-        #         for dlp in self.np_datasets:
-        #             hold5 = self.__getattribute__("conv" + dlp)
-        #             self.ready_batches[self.batches_converted] = hold5[-1 * batch_size:]
-        #
-        #             self.__setattr__("conv" + dlp, hold5[: -1 * batch_size])
-        #     elif len(items) >= batch_size:
-        #         # todo: test
-        #         batchs = len(items) // batch_size
-        #         for b in reversed(range(batchs)):
-        #             for dlp in self.np_datasets:
-        #                 hold5 = self.__getattribute__("conv" + dlp)
-        #                 self.ready_batches[self.batches_converted + b] = hold5[-1 * batch_size:]
-        #
-        #                 self.__setattr__("conv" + dlp, hold5[: -1 * batch_size])
-        #         self.batches_converted += batchs
-        # # del t_data
-=======
->>>>>>> 1829f19c
 
     def thread_write_next_batch(self, batch, batch_size):
         # todo: need to have a holding array
@@ -325,7 +236,7 @@
             next_end = self.length
             wrap = True
         f = h5py.File(self.file, "r")
-        print("loading", self.next_start, next_end, rem, self.getitem_num)
+        #print("loading", self.next_start, next_end, rem, self.getitem_num)
         nxt_start = self.next_start
         self.io_queue.put((self._thread_loading_from_file, f, wrap, nxt_start, next_end, rem))
         self.num_file_loads += 1
@@ -345,15 +256,16 @@
                 else:
                     nxt = np.concatenate((nxt, nxt2), axis=0)
                     del nxt2
-                print("wraping")
+                #print("wraping")
             self.__setattr__("next_" + d, nxt)
             del nxt
         self.next_group_ready = True
-        print("finished thread loading", next_start, next_end)
+        #print("finished thread loading", next_start, next_end)
 
     def _thread_insert_group(self, entries, nxt_inds):
         # insert into numpy dataset if its there
         #   else: put into the torch tensor -> in this case need to send to GPU
+        #print("start insert group")
         if entries > self.load_len:
             entries = self.load_len
         nxt_inds = list(nxt_inds)
@@ -364,6 +276,7 @@
             hld[nxt_inds] = nxt_tens
 
             self.__setattr__(d, hld)
+        #print("finish insert group")
 
     def insert_group(self, entries, next_inds):
         # todo: block the main thread here?
@@ -442,7 +355,7 @@
 
 
 class LoadingDataLoaderIter(object):  # torch_data.dataloader._BaseDataLoaderIter):
-    def __init__(self, loader, pre_load_batches: int = 3):
+    def __init__(self, loader, pre_load_batches: int = 4):
         # this is the HeAT DataLoader not torch!
         #       the torch DataLoader is at load.DataLoader
         # super(LoadingDataLoaderIter, self).__init__(loader=loader.DataLoader)
@@ -468,12 +381,17 @@
             rem = n % self.batch_size
             if rem and self._drop_last:
                 wait_point += 1
-            self.wait_points = [wait_point]
+            self.wait_points = [wait_point * (i + 1) for i in range(self.dataset.loads_required)]
             # slice the dataset so that it is only full batches
-            self.rand_samp_list = torch.randperm(n)[:wait_point].tolist()
-            for i in range(self.dataset.loads_required - 1):
-                self.wait_points.append(wait_point * (i + 1))
-                self.rand_samp_list.extend(torch.randperm(n)[:wait_point].tolist())
+            rng_sampl_lists = range(1, self.dataset.lcl_full_sz // n)
+            self.rand_samp_list = torch.randperm(n)[:rem * -1].tolist()
+            #self.wait_points = [wait_point]
+            ## slice the dataset so that it is only full batches
+            #self.rand_samp_list = torch.randperm(n)[:wait_point].tolist()
+            for _ in rng_sampl_lists:
+                #self.wait_points.append(wait_point * (i + 1))
+                self.rand_samp_list.extend(torch.randperm(n)[:rem * -1].tolist())
+            #print(len(self.rand_samp_list), self.batch_size, self.dataset.lcl_full_sz)
             self.num_batches = sum(self.wait_points)
             self.inds = []
 
@@ -492,6 +410,7 @@
                 self.dataset.convert_queue.put(
                     (self.thread_transform_dict_device, self.dataset, xi, self._collate_fn)
                 )
+            
             self.batches_sent_to_transform = pre_load_batches
             self.iter_loaded_batches = (
                 pre_load_batches
@@ -518,12 +437,12 @@
         if target_batch in dataset.transformed_batches.keys():
             return
         w = 0.0
-        #print(dataset.converted_batches.keys())
+        #print("waiting in transform", target_batch)
         while target_batch not in dataset.converted_batches.keys():
             # print(dataset.converted_batches.keys())
             time.sleep(0.01)
             w += 0.01
-        # print("batch:", target_batch, "transform wait:", w)
+        #print("batch:", target_batch, "transform wait:", w)
         batch = dataset.converted_batches[target_batch].copy()
         #del dataset.converted_batches[target_batch]
         # batch is a list of tensors here
@@ -532,12 +451,7 @@
                 batch[b] = list(batch[b])
                 for bi in range(len(batch[b])):
                     if dataset.transform_list[bi] is not None:
-<<<<<<< HEAD
-                        # print(bi, batch[b]
                         batch[b][bi] = dataset.transform_list[bi](batch[b][bi]).clone()
-=======
-                        batch[b][bi] = dataset.transform_list[bi](batch[b][bi])
->>>>>>> 1829f19c
                     batch[b][bi] = batch[b][bi].to(dataset.torch_device)
             elif isinstance(batch[b], torch.Tensor):
                 if len(dataset.transform_list) == 1:
@@ -550,14 +464,13 @@
                 )
         # collate fn and put it on the target device
         dataset.transformed_batches[target_batch] = collate_func(batch)
-<<<<<<< HEAD
-        print("created", target_batch, " in transformed batches")
-=======
+        #print("created", target_batch, " in transformed batches", dataset.transformed_batches.keys())
         del dataset.converted_batches[target_batch]
->>>>>>> 1829f19c
+
 
     def _next_data(self):
-        #print("in next data", torch.cuda.memory_stats())
+        t0 = time.perf_counter()
+        #print("in next data")
         if not self.dataset.np_buffer:
             # shamelessly stolen from torch: torch_data.utils._SingleProcessDataLoaderIter
             index = next(self._sampler_iter)  # may raise StopIteration
@@ -571,10 +484,11 @@
         num_to_ret = self.batch_num_to_return
         num_to_delete = num_to_ret - 1 if num_to_ret > 0 else None
         num_to_transform = num_to_ret + self.pre_loaded_batches  # todo: more than 1 in front?
-        num_to_convert = num_to_ret + self.pre_loaded_batches
+        num_to_convert = num_to_ret + self.pre_loaded_batches 
 
         if num_to_convert < self.num_batches:
             # load the items from the numpy array to a torch tensor
+            #print("adding convert number to queue", num_to_convert)
             self.dataset.io_queue.put(
                 (
                     self.dataset.thread_convert_items_to_batches,
@@ -586,6 +500,7 @@
             )
 
         if num_to_delete is not None:
+            #print("deleting batch :", num_to_delete)
             prev_batch_inds = self.rand_samp_list[
                 num_to_delete * self.batch_size : num_to_ret * self.batch_size
             ]
@@ -595,12 +510,8 @@
             del self.dataset.transformed_batches[num_to_delete]
 
         # check if the next batch needs transforming, if its less then the number of batches
-<<<<<<< HEAD
-        if num_to_transform <= self.num_batches:
-            
-=======
         if num_to_transform <= self.batches_sent_to_transform:
->>>>>>> 1829f19c
+            #print(num_to_transform, self.batches_sent_to_transform)
             self.dataset.convert_queue.put(
                 (
                     self.thread_transform_dict_device,
@@ -612,12 +523,12 @@
             self.batches_sent_to_transform += 1
         # check if the data is there
         w1 = 0.0
-        print("waiting for", num_to_ret)
+        #print("waiting for", num_to_ret, self.dataset.transformed_batches.keys())
         while num_to_ret not in self.dataset.transformed_batches.keys():
             # todo: locking / waiting
             time.sleep(0.01)
             w1 += 0.01
-        print("next data:", num_to_ret, "wait:", w1)
+        print("next data:", num_to_ret, "time:", time.perf_counter() - t0, '\n')
         return self.dataset.transformed_batches[num_to_ret]
 
     def __next__(self):
