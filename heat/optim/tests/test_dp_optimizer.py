import heat as ht

import os
import torch

from heat.core.tests.test_suites.basic_test import TestCase
import unittest

# print("after first imports")


class TestDASO(unittest.TestCase):
    def test_daso(self):
        import heat.nn.functional as F
        import heat.optim as optim

        class Model(ht.nn.Module):
            def __init__(self):
                super(Model, self).__init__()
                # 1 input image channel, 6 output channels, 3x3 square convolution
                # kernel
                self.conv1 = ht.nn.Conv2d(1, 6, 3)
                self.conv2 = ht.nn.Conv2d(6, 16, 3)
                # an affine operation: y = Wx + b
                self.fc1 = ht.nn.Linear(16 * 6 * 6, 120)  # 6*6 from image dimension
                self.fc2 = ht.nn.Linear(120, 84)
                self.fc3 = ht.nn.Linear(84, 10)

            def forward(self, x):
                # Max pooling over a (2, 2) window
                x = self.conv1(x)
                x = F.max_pool2d(F.relu(x), (2, 2))
                # If the size is a square you can only specify a single number
                x = F.max_pool2d(F.relu(self.conv2(x)), 2)
                x = x.view(-1, self.num_flat_features(x))
                x = F.relu(self.fc1(x))
                x = F.relu(self.fc2(x))
                x = self.fc3(x)
                return x

            @staticmethod
            def num_flat_features(x):
                size = x.size()[1:]  # all dimensions except the batch dimension
                num_features = 1
                for s in size:
                    num_features *= s
                return num_features

        class TestDataset(ht.utils.data.Dataset):
            def __init__(self, array, ishuffle):
                super(TestDataset, self).__init__(array, ishuffle=ishuffle)

            def __getitem__(self, item):
                return self.data[item]

            def Ishuffle(self):
                if not self.test_set:
                    ht.utils.data.dataset_ishuffle(self, attrs=[["data", None]])

            def Shuffle(self):
                if not self.test_set:
                    ht.utils.data.dataset_shuffle(self, attrs=[["data", None]])

        def train(model, device, optimizer, target, batches=20):
            model.train()
            optimizer.last_batch = batches - 1
            loss_fn = torch.nn.MSELoss()
            torch.random.manual_seed(10)
<<<<<<< HEAD
            data = torch.rand(batches, 2, 1, 32, 32, device=ht.get_device().torch_device)
            # target = torch.randn((batches, 2, 10), device=ht.get_device().torch_device)
=======
            data = torch.rand(batches, 2, 1, 32, 32, device=device)  #, device=ht.get_device().torch_device)
            target = torch.randint(low=0, high=10, size=(batches, 2, 1), device=device).to(torch.float)  #, device=ht.get_device().torch_device)
>>>>>>> eeb37cfb
            for b in range(batches):
                d, t = data[b].to(device), target[b].to(device)
                optimizer.zero_grad()
                output = model(d)
                loss = loss_fn(output, t)
                ret_loss = loss.clone().detach()
                loss.backward()
                optimizer.step()
            return ret_loss

        # Training settings
        # todo: break if there is no GPUs / CUDA
        torch.manual_seed(1)

        gpus = torch.cuda.device_count()
        loc_rank = ht.MPI_WORLD.rank % gpus
        device = "cuda:" + str(loc_rank)
        port = str(29500)  # + (args.world_size % args.gpus))
        os.environ["MASTER_ADDR"] = "localhost"
        os.environ["MASTER_PORT"] = port  # "29500"
        os.environ["NCCL_SOCKET_IFNAME"] = "ib"
        torch.distributed.init_process_group(backend="nccl", rank=loc_rank, world_size=gpus)
        torch.cuda.set_device(device)
        device = torch.device("cuda")

        model = Model().to(device)
<<<<<<< HEAD
        optimizer = optim.SGD(model.parameters(), lr=0.1)
        epochs = 20
        daso_optimizer = ht.optim.DASO(
            local_optimizer=optimizer,
            total_epochs=epochs,  # args["epochs"],
            max_global_skips=8,
=======
        optimizer = optim.SGD(model.parameters(), lr=1.0)
        max_epochs = 20
        daso_optimizer = ht.optim.DASO(
            local_optimizer=optimizer,
            total_epochs=20, #args["epochs"],
            max_global_skips=4,
>>>>>>> eeb37cfb
            stability_level=0.9999,  # this should make it drop every time (hopefully)
            warmup_epochs=1,
            cooldown_epochs=1,
            #use_mpi_groups=False,
            verbose=True,
        )
        dp_model = ht.nn.DataParallelMultiGPU(model, daso_optimizer)

<<<<<<< HEAD
        daso_optimizer.print0("finished inti")
        target = torch.rand((20, 2, 10), device=ht.get_device().torch_device)
        for epoch in range(epochs):
            ls = train(dp_model, device, daso_optimizer, target, batches=20)
            if epoch == 0:
                first_ls = ls
=======
        #daso_optimizer.print0("finished inti")

        for epoch in range(0, 20):
            ls = train(dp_model, device, daso_optimizer)
>>>>>>> eeb37cfb
            daso_optimizer.epoch_loss_logic(ls)
            daso_optimizer.print0(epoch, ls)
        # test that the loss decreases
        self.assertTrue(ls < first_ls)
        # test if the smaller split value also works
<<<<<<< HEAD
        # todo: fix
        daso_optimizer.split_val = 10
        train(dp_model, device, daso_optimizer, batches=10)
=======
        #daso_optimizer.split_val = 10
        #daso_optimizer.total_epochs = 1
        #train(dp_model, device, daso_optimizer, batches=10)
>>>>>>> eeb37cfb
<|MERGE_RESOLUTION|>--- conflicted
+++ resolved
@@ -4,12 +4,9 @@
 import torch
 
 from heat.core.tests.test_suites.basic_test import TestCase
-import unittest
-
-# print("after first imports")
 
 
-class TestDASO(unittest.TestCase):
+class TestDASO(TestCase):
     def test_daso(self):
         import heat.nn.functional as F
         import heat.optim as optim
@@ -66,13 +63,7 @@
             optimizer.last_batch = batches - 1
             loss_fn = torch.nn.MSELoss()
             torch.random.manual_seed(10)
-<<<<<<< HEAD
             data = torch.rand(batches, 2, 1, 32, 32, device=ht.get_device().torch_device)
-            # target = torch.randn((batches, 2, 10), device=ht.get_device().torch_device)
-=======
-            data = torch.rand(batches, 2, 1, 32, 32, device=device)  #, device=ht.get_device().torch_device)
-            target = torch.randint(low=0, high=10, size=(batches, 2, 1), device=device).to(torch.float)  #, device=ht.get_device().torch_device)
->>>>>>> eeb37cfb
             for b in range(batches):
                 d, t = data[b].to(device), target[b].to(device)
                 optimizer.zero_grad()
@@ -99,53 +90,33 @@
         device = torch.device("cuda")
 
         model = Model().to(device)
-<<<<<<< HEAD
         optimizer = optim.SGD(model.parameters(), lr=0.1)
         epochs = 20
         daso_optimizer = ht.optim.DASO(
             local_optimizer=optimizer,
             total_epochs=epochs,  # args["epochs"],
             max_global_skips=8,
-=======
-        optimizer = optim.SGD(model.parameters(), lr=1.0)
-        max_epochs = 20
-        daso_optimizer = ht.optim.DASO(
-            local_optimizer=optimizer,
-            total_epochs=20, #args["epochs"],
-            max_global_skips=4,
->>>>>>> eeb37cfb
             stability_level=0.9999,  # this should make it drop every time (hopefully)
             warmup_epochs=1,
             cooldown_epochs=1,
-            #use_mpi_groups=False,
+            # use_mpi_groups=False,
             verbose=True,
         )
         dp_model = ht.nn.DataParallelMultiGPU(model, daso_optimizer)
 
-<<<<<<< HEAD
         daso_optimizer.print0("finished inti")
         target = torch.rand((20, 2, 10), device=ht.get_device().torch_device)
         for epoch in range(epochs):
             ls = train(dp_model, device, daso_optimizer, target, batches=20)
             if epoch == 0:
                 first_ls = ls
-=======
-        #daso_optimizer.print0("finished inti")
-
-        for epoch in range(0, 20):
-            ls = train(dp_model, device, daso_optimizer)
->>>>>>> eeb37cfb
             daso_optimizer.epoch_loss_logic(ls)
             daso_optimizer.print0(epoch, ls)
         # test that the loss decreases
         self.assertTrue(ls < first_ls)
         # test if the smaller split value also works
-<<<<<<< HEAD
+
         # todo: fix
-        daso_optimizer.split_val = 10
-        train(dp_model, device, daso_optimizer, batches=10)
-=======
-        #daso_optimizer.split_val = 10
-        #daso_optimizer.total_epochs = 1
-        #train(dp_model, device, daso_optimizer, batches=10)
->>>>>>> eeb37cfb
+        # daso_optimizer.split_val = 10
+        # daso_optimizer.total_epochs = 1
+        # train(dp_model, device, daso_optimizer, batches=10)