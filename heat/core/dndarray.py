--- conflicted
+++ resolved
@@ -2367,14 +2367,6 @@
             chunk_start = chunk_slice[self.split].start
             chunk_end = chunk_slice[self.split].stop
 
-<<<<<<< HEAD
-            if isinstance(key, int) and self.split == 0:
-                if key in range(chunk_start, chunk_end):
-                    self.__setter(key - chunk_start, value)
-            elif isinstance(key, int) and self.split > 0:
-                self[key, :] = value
-
-=======
             if isinstance(key, int):
                 if key < 0:
                     key += self.numdims
@@ -2385,7 +2377,6 @@
                     if self[key].split is not None and isinstance(value, DNDarray) and value.split is None:
                         value = factories.array(value, split=self[key].split)
                     self.__setter(key, value)
->>>>>>> c3f164d6
             elif isinstance(key, (tuple, list, torch.Tensor)):
                 if isinstance(key[self.split], slice):
                     key = list(key)
