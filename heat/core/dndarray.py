--- conflicted
+++ resolved
@@ -738,31 +738,6 @@
         """
         return rounding.ceil(self, out)
 
-<<<<<<< HEAD
-    def create_lshape_map(self):
-        """
-        Generate a 'map' of the lshapes of the data on all processes.
-        Units -> (process rank, lshape)
-
-        Returns
-        -------
-        lshape_map : torch.Tensor
-            Units -> (process rank, lshape)
-        """
-        lshape_map = torch.zeros(
-            (self.comm.size, len(self.gshape)), dtype=int, device=self.__array.device
-        )
-        lshape_map[self.comm.rank, :] = torch.tensor(self.lshape, device=self.__array.device)
-        self.comm.Allreduce(MPI.IN_PLACE, lshape_map, MPI.SUM)
-        return lshape_map
-
-    def create_square_diag_tiles(self, tiles_per_proc):
-        self.__tiles = tiling.SquareDiagTiles(
-            self, tiles_per_proc=tiles_per_proc
-        )  # type: tiling.SquareDiagTiles
-
-=======
->>>>>>> 963e5f7a
     def clip(self, a_min, a_max, out=None):
         """
         Parameters
@@ -868,8 +843,6 @@
         self.__array = self.__array.cpu()
         return self
 
-<<<<<<< HEAD
-=======
     def create_lshape_map(self):
         """
         Generate a 'map' of the lshapes of the data on all processes.
@@ -886,6 +859,185 @@
         lshape_map[self.comm.rank, :] = torch.tensor(self.lshape, device=self.device.torch_device)
         self.comm.Allreduce(MPI.IN_PLACE, lshape_map, MPI.SUM)
         return lshape_map
+
+    def __eq__(self, other):
+        """
+        Element-wise rich comparison of equality with values from second operand (scalar or tensor)
+        Takes the second operand (scalar or tensor) to which to compare the first tensor as argument.
+
+        Parameters
+        ----------
+        other: tensor or scalar
+            The value(s) to which to compare equality
+
+        Returns
+        -------
+        result: ht.DNDarray
+            DNDarray holding 1 for all elements in which values of self are equal to values of other, 0 for all other
+            elements
+
+        Examples:
+        ---------
+        >>> import heat as ht
+        >>> T1 = ht.float32([[1, 2],[3, 4]])
+        >>> T1.__eq__(3.0)
+        tensor([[0, 0],
+                [1, 0]])
+
+        >>> T2 = ht.float32([[2, 2], [2, 2]])
+        >>> T1.__eq__(T2)
+        tensor([[0, 1],
+                [0, 0]])
+        """
+        return relational.eq(self, other)
+
+    def exp(self, out=None):
+        """
+        Calculate the exponential of all elements in the input array.
+
+        Parameters
+        ----------
+        out : ht.DNDarray or None, optional
+            A location in which to store the results. If provided, it must have a broadcastable shape. If not provided
+            or set to None, a fresh tensor is allocated.
+
+        Returns
+        -------
+        exponentials : ht.DNDarray
+            A tensor of the same shape as x, containing the positive exponentials of each element in this tensor. If out
+            was provided, logarithms is a reference to it.
+
+        Examples
+        --------
+        >>> ht.arange(5).exp()
+        tensor([ 1.0000,  2.7183,  7.3891, 20.0855, 54.5981])
+        """
+        return exponential.exp(self, out)
+
+    def expm1(self, out=None):
+        """
+        Calculate exp(x) - 1 for all elements in the array.
+
+        Parameters
+        ----------
+        out : ht.DNDarray or None, optional
+            A location in which to store the results. If provided, it must have a broadcastable shape. If not provided
+            or set to None, a fresh tensor is allocated.
+
+        Returns
+        -------
+        exponentials : ht.DNDarray
+            A tensor of the same shape as x, containing the positive exponentials minus one of each element in this tensor. If out
+            was provided, logarithms is a reference to it.
+
+        Examples
+        --------
+        >>> ht.arange(5).exp() + 1.
+        tensor([ 1.0000,  2.7183,  7.3891, 20.0855, 54.5981])
+        """
+        return exponential.expm1(self, out)
+
+    def exp2(self, out=None):
+        """
+        Calculate the exponential of all elements in the input array.
+
+        Parameters
+        ----------
+        out : ht.DNDarray or None, optional
+            A location in which to store the results. If provided, it must have a broadcastable shape. If not provided
+            or set to None, a fresh tensor is allocated.
+
+        Returns
+        -------
+        exponentials : ht.DNDarray
+            A tensor of the same shape as x, containing the positive exponentials of each element in this tensor. If out
+            was provided, logarithms is a reference to it.
+
+        Examples
+        --------
+        >>> ht.exp2(ht.arange(5))
+        tensor([ 1.,  2.,  4.,  8., 16.], dtype=torch.float64)
+        """
+        return exponential.exp2(self, out)
+
+    def expand_dims(self, axis):
+        """
+        Expand the shape of an array.
+
+        Insert a new axis that will appear at the axis position in the expanded array shape.
+
+        Parameters
+        ----------
+        axis : int
+            Position in the expanded axes where the new axis is placed.
+
+        Returns
+        -------
+        res : ht.DNDarray
+            Output array. The number of dimensions is one greater than that of the input array.
+
+        Raises
+        ------
+        ValueError
+            If the axis is not in range of the axes.
+
+        Examples
+        --------
+        >>> x = ht.array([1,2])
+        >>> x.shape
+        (2,)
+
+        >>> y = ht.expand_dims(x, axis=0)
+        >>> y
+        array([[1, 2]])
+        >>> y.shape
+        (1, 2)
+
+        y = ht.expand_dims(x, axis=1)
+        >>> y
+        array([[1],
+               [2]])
+        >>> y.shape
+        (2, 1)
+        """
+        return manipulations.expand_dims(self, axis)
+
+    def __float__(self):
+        """
+        Float scalar casting.
+
+        Returns
+        -------
+        casted : float
+            The corresponding float scalar value
+        """
+        return self.__cast(float)
+
+    def floor(self, out=None):
+        """
+        Return the floor of the input, element-wise.
+
+        The floor of the scalar x is the largest integer i, such that i <= x. It is often denoted as :math:`\\lfloor x
+        \\rfloor`.
+
+        Parameters
+        ----------
+        out : ht.DNDarray or None, optional
+            A location in which to store the results. If provided, it must have a broadcastable shape. If not provided
+            or set to None, a fresh tensor is allocated.
+
+        Returns
+        -------
+        floored : ht.DNDarray
+            A tensor of the same shape as x, containing the floored valued of each element in this tensor. If out was
+            provided, floored is a reference to it.
+
+        Examples
+        --------
+        >>> ht.floor(ht.arange(-2.0, 2.0, 0.4))
+        tensor([-2., -2., -2., -1., -1.,  0.,  0.,  0.,  1.,  1.])
+        """
+        return rounding.floor(self, out)
 
     def __floordiv__(self, other):
         """
@@ -916,216 +1068,6 @@
                 [1., 1.]])
         """
         return arithmetics.floordiv(self, other)
-
->>>>>>> 963e5f7a
-    def __eq__(self, other):
-        """
-        Element-wise rich comparison of equality with values from second operand (scalar or tensor)
-        Takes the second operand (scalar or tensor) to which to compare the first tensor as argument.
-
-        Parameters
-        ----------
-        other: tensor or scalar
-            The value(s) to which to compare equality
-
-        Returns
-        -------
-        result: ht.DNDarray
-            DNDarray holding 1 for all elements in which values of self are equal to values of other, 0 for all other
-            elements
-
-        Examples:
-        ---------
-        >>> import heat as ht
-        >>> T1 = ht.float32([[1, 2],[3, 4]])
-        >>> T1.__eq__(3.0)
-        tensor([[0, 0],
-                [1, 0]])
-
-        >>> T2 = ht.float32([[2, 2], [2, 2]])
-        >>> T1.__eq__(T2)
-        tensor([[0, 1],
-                [0, 0]])
-        """
-        return relational.eq(self, other)
-
-    def __floordiv__(self, other):
-        """
-        Element-wise floor division (i.e. result is rounded int (floor))
-        of the tensor by another tensor or scalar. Takes the first tensor by which it divides the second
-        not-heat-typed-parameter.
-
-        Parameters
-        ----------
-        other: tensor or scalar
-            The second operand by whose values is divided
-
-        Return
-        ------
-        result: ht.tensor
-            A tensor containing the results of element-wise floor division (integer values) of t1 by t2.
-
-        Examples:
-        ---------
-        >>> import heat as ht
-        >>> T1 = ht.float32([[1.7, 2.0], [1.9, 4.2]])
-        >>> T1 // 1
-        tensor([[1., 2.],
-                [1., 4.]])
-        >>> T2 = ht.float32([1.5, 2.5])
-        >>> T1 // T2
-        tensor([[1., 0.],
-                [1., 1.]])
-        """
-        return arithmetics.floordiv(self, other)
-
-    def exp(self, out=None):
-        """
-        Calculate the exponential of all elements in the input array.
-
-        Parameters
-        ----------
-        out : ht.DNDarray or None, optional
-            A location in which to store the results. If provided, it must have a broadcastable shape. If not provided
-            or set to None, a fresh tensor is allocated.
-
-        Returns
-        -------
-        exponentials : ht.DNDarray
-            A tensor of the same shape as x, containing the positive exponentials of each element in this tensor. If out
-            was provided, logarithms is a reference to it.
-
-        Examples
-        --------
-        >>> ht.arange(5).exp()
-        tensor([ 1.0000,  2.7183,  7.3891, 20.0855, 54.5981])
-        """
-        return exponential.exp(self, out)
-
-    def expm1(self, out=None):
-        """
-        Calculate exp(x) - 1 for all elements in the array.
-
-        Parameters
-        ----------
-        out : ht.DNDarray or None, optional
-            A location in which to store the results. If provided, it must have a broadcastable shape. If not provided
-            or set to None, a fresh tensor is allocated.
-
-        Returns
-        -------
-        exponentials : ht.DNDarray
-            A tensor of the same shape as x, containing the positive exponentials minus one of each element in this tensor. If out
-            was provided, logarithms is a reference to it.
-
-        Examples
-        --------
-        >>> ht.arange(5).exp() + 1.
-        tensor([ 1.0000,  2.7183,  7.3891, 20.0855, 54.5981])
-        """
-        return exponential.expm1(self, out)
-
-    def exp2(self, out=None):
-        """
-        Calculate the exponential of all elements in the input array.
-
-        Parameters
-        ----------
-        out : ht.DNDarray or None, optional
-            A location in which to store the results. If provided, it must have a broadcastable shape. If not provided
-            or set to None, a fresh tensor is allocated.
-
-        Returns
-        -------
-        exponentials : ht.DNDarray
-            A tensor of the same shape as x, containing the positive exponentials of each element in this tensor. If out
-            was provided, logarithms is a reference to it.
-
-        Examples
-        --------
-        >>> ht.exp2(ht.arange(5))
-        tensor([ 1.,  2.,  4.,  8., 16.], dtype=torch.float64)
-        """
-        return exponential.exp2(self, out)
-
-    def expand_dims(self, axis):
-        """
-        Expand the shape of an array.
-
-        Insert a new axis that will appear at the axis position in the expanded array shape.
-
-        Parameters
-        ----------
-        axis : int
-            Position in the expanded axes where the new axis is placed.
-
-        Returns
-        -------
-        res : ht.DNDarray
-            Output array. The number of dimensions is one greater than that of the input array.
-
-        Raises
-        ------
-        ValueError
-            If the axis is not in range of the axes.
-
-        Examples
-        --------
-        >>> x = ht.array([1,2])
-        >>> x.shape
-        (2,)
-
-        >>> y = ht.expand_dims(x, axis=0)
-        >>> y
-        array([[1, 2]])
-        >>> y.shape
-        (1, 2)
-
-        y = ht.expand_dims(x, axis=1)
-        >>> y
-        array([[1],
-               [2]])
-        >>> y.shape
-        (2, 1)
-        """
-        return manipulations.expand_dims(self, axis)
-
-    def __float__(self):
-        """
-        Float scalar casting.
-
-        Returns
-        -------
-        casted : float
-            The corresponding float scalar value
-        """
-        return self.__cast(float)
-
-    def floor(self, out=None):
-        """
-        Return the floor of the input, element-wise.
-
-        The floor of the scalar x is the largest integer i, such that i <= x. It is often denoted as :math:`\\lfloor x
-        \\rfloor`.
-
-        Parameters
-        ----------
-        out : ht.DNDarray or None, optional
-            A location in which to store the results. If provided, it must have a broadcastable shape. If not provided
-            or set to None, a fresh tensor is allocated.
-
-        Returns
-        -------
-        floored : ht.DNDarray
-            A tensor of the same shape as x, containing the floored valued of each element in this tensor. If out was
-            provided, floored is a reference to it.
-
-        Examples
-        --------
-        >>> ht.floor(ht.arange(-2.0, 2.0, 0.4))
-        tensor([-2., -2., -2., -1., -1.,  0.,  0.,  0.,  1.,  1.])
-        """
-        return rounding.floor(self, out)
 
     def fabs(self, out=None):
         """
@@ -2191,11 +2133,6 @@
 
         Parameters
         ----------
-<<<<<<< HEAD
-        lshape_map : torch.Tensor
-            The current lshape of processes
-        target_map : torch.Tensor
-=======
         lshape_map : torch.Tensor, optional
             The current lshape of processes
             Units -> [rank, lshape]
@@ -2204,15 +2141,10 @@
             Units -> [rank, target lshape]
             Note: the only important parts of the target map are the values along the split axis,
             values which are not along this axis are there to mimic the shape of the lshape_map
->>>>>>> 963e5f7a
 
         Returns
         -------
         None, the local shapes of the DNDarray are modified
-<<<<<<< HEAD
-        """
-=======
-
         Examples
         --------
         >>> st = ht.ones((50, 81, 67), split=2)
@@ -2240,18 +2172,11 @@
         """
         if not self.is_distributed():
             return
->>>>>>> 963e5f7a
         snd_dtype = self.dtype.torch_type()
         # units -> {pr, 1st index, 2nd index}
         if lshape_map is None:
             # NOTE: giving an lshape map which is incorrect will result in an incorrect distribution
             lshape_map = self.create_lshape_map()
-<<<<<<< HEAD
-
-        if target_map is None:  # if no target map is given then it will balance the tensor
-            target_map = torch.zeros(
-                (self.comm.size, len(self.gshape)), dtype=int, device=self.__array.device
-=======
         else:
             if not isinstance(lshape_map, torch.Tensor):
                 raise TypeError(
@@ -2267,14 +2192,11 @@
         if target_map is None:  # if no target map is given then it will balance the tensor
             target_map = torch.zeros(
                 (self.comm.size, len(self.gshape)), dtype=int, device=self.device.torch_device
->>>>>>> 963e5f7a
             )
             _, _, chk = self.comm.chunk(self.shape, self.split)
             for i in range(len(self.gshape)):
                 target_map[self.comm.rank, i] = chk[i].stop - chk[i].start
             self.comm.Allreduce(MPI.IN_PLACE, target_map, MPI.SUM)
-<<<<<<< HEAD
-=======
         else:
             if not isinstance(target_map, torch.Tensor):
                 raise TypeError(
@@ -2291,16 +2213,11 @@
                         (self.comm.size, len(self.gshape)), target_map.shape
                     )
                 )
->>>>>>> 963e5f7a
 
         lshape_cumsum = torch.cumsum(lshape_map[..., self.split], dim=0)
         chunk_cumsum = torch.cat(
             (
-<<<<<<< HEAD
-                torch.tensor([0], device=self.__array.device),
-=======
                 torch.tensor([0], device=self.device.torch_device),
->>>>>>> 963e5f7a
                 torch.cumsum(target_map[..., self.split], dim=0),
             ),
             dim=0,
@@ -2355,14 +2272,11 @@
                 lshape_map[rcv_pr, self.split] -= send_amt
                 lshape_map[rcv_pr + 1, self.split] += send_amt
 
-<<<<<<< HEAD
-=======
         if any(lshape_map[..., self.split] != target_map[..., self.split]):
             # sometimes need to call the redistribute once more,
             # (in the case that the second to last processes needs to get data from +1 and -1)
             self.redistribute_(lshape_map=lshape_map, target_map=target_map)
 
->>>>>>> 963e5f7a
     def __redistribute_shuffle(self, snd_pr, send_amt, rcv_pr, snd_dtype):
         """
         Function to abstract the function used during redistribute for shuffling data between
