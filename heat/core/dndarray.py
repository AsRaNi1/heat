--- conflicted
+++ resolved
@@ -112,14 +112,13 @@
         return self.__gshape
 
     @property
-<<<<<<< HEAD
     def halo_next(self):
         return self.__halo_next
 
     @property
     def halo_prev(self):
         return self.__halo_prev
-=======
+
     def larray(self):
         """
         Returns
@@ -157,7 +156,6 @@
                 "might corrupt/invalidate the metadata in a DNDarray instance"
             )
         self.__array = array
->>>>>>> 5cd2b420
 
     @property
     def nbytes(self):
