--- conflicted
+++ resolved
@@ -30,11 +30,8 @@
     "shape",
     "sort",
     "squeeze",
-<<<<<<< HEAD
     "stack",
-=======
     "topk",
->>>>>>> f4fb25f8
     "unique",
     "vstack",
 ]
