from __future__ import annotations

import numpy as np
import torch
import warnings
from typing import List, Dict, Any, TypeVar, Union, Tuple, Sequence

from .communication import MPI

from . import constants
from .dndarray import DNDarray
from . import factories
from . import linalg
from . import stride_tricks
from . import tiling
from . import types
from . import operations


__all__ = [
    "concatenate",
    "diag",
    "diagonal",
    "expand_dims",
    "flatten",
    "flip",
    "fliplr",
    "flipud",
    "hstack",
    "reshape",
    "resplit",
    "rot90",
    "shape",
    "sort",
    "squeeze",
    "topk",
    "unique",
    "vstack",
]


def concatenate(arrays, axis=0) -> DNDarray:
    """
    Join 2 ``DNDarrays`` along an existing axis.

    Parameters
    ----------
    arrays: Tuple[DNDarray, DNDarray]
        The arrays must have the same shape, except in the dimension corresponding to axis (the first, by default).
    axis: int, optional
        The axis along which the arrays will be joined.

    Raises
    ------
    RuntimeError
        If the concatenated :class:`~heat.core.dndarray.DNDarray` meta information, e.g. ``split`` or ``comm``, does not match.
    TypeError
        If the passed parameters are not of correct type.
    ValueError
        If the number of passed arrays is less than two or their shapes do not match.

    Examples
    --------
    >>> x = ht.zeros((3, 5), split=None)
    [0/1] tensor([[0., 0., 0., 0., 0.],
    [0/1]         [0., 0., 0., 0., 0.],
    [0/1]         [0., 0., 0., 0., 0.]])
    [1/1] tensor([[0., 0., 0., 0., 0.],
    [1/1]         [0., 0., 0., 0., 0.],
    [1/1]         [0., 0., 0., 0., 0.]])
    >>> y = ht.ones((3, 6), split=0)
    [0/1] tensor([[1., 1., 1., 1., 1., 1.],
    [0/1]         [1., 1., 1., 1., 1., 1.]])
    [1/1] tensor([[1., 1., 1., 1., 1., 1.]])
    >>> ht.concatenate((x, y), axis=1)
    [0/1] tensor([[0., 0., 0., 0., 0., 1., 1., 1., 1., 1., 1.],
    [0/1]         [0., 0., 0., 0., 0., 1., 1., 1., 1., 1., 1.]])
    [1/1] tensor([[0., 0., 0., 0., 0., 1., 1., 1., 1., 1., 1.]])
    >>> x = ht.zeros((4, 5), split=1)
    [0/1] tensor([[0., 0., 0.],
    [0/1]         [0., 0., 0.],
    [0/1]         [0., 0., 0.],
    [0/1]         [0., 0., 0.]])
    [1/1] tensor([[0., 0.],
    [1/1]         [0., 0.],
    [1/1]         [0., 0.],
    [1/1]         [0., 0.]])
    >>> y = ht.ones((3, 5), split=1)
    [0/1] tensor([[1., 1., 1.],
    [0/1]         [1., 1., 1.],
    [0/1]         [1., 1., 1.]])
    [1/1] tensor([[1., 1.],
    [1/1]         [1., 1.],
    [1/1]         [1., 1.]])
    >>> ht.concatenate((x, y), axis=0)
    [0/1] tensor([[0., 0., 0.],
    [0/1]         [0., 0., 0.],
    [0/1]         [0., 0., 0.],
    [0/1]         [0., 0., 0.],
    [0/1]         [1., 1., 1.],
    [0/1]         [1., 1., 1.],
    [0/1]         [1., 1., 1.]])
    [1/1] tensor([[0., 0.],
    [1/1]         [0., 0.],
    [1/1]         [0., 0.],
    [1/1]         [0., 0.],
    [1/1]         [1., 1.],
    [1/1]         [1., 1.],
    [1/1]         [1., 1.]])
    """
    if not isinstance(arrays, (tuple, list)):
        raise TypeError("arrays must be a list or a tuple")

    # a single array cannot be concatenated
    if len(arrays) < 2:
        raise ValueError("concatenate requires 2 arrays")
    # concatenate multiple arrays
    elif len(arrays) > 2:
        res = concatenate((arrays[0], arrays[1]), axis=axis)
        for a in range(2, len(arrays)):
            res = concatenate((res, arrays[a]), axis=axis)
        return res

    # unpack the arrays
    arr0, arr1 = arrays[0], arrays[1]

    # input sanitation
    if not isinstance(arr0, DNDarray) or not isinstance(arr1, DNDarray):
        raise TypeError("Both arrays must be DNDarrays")
    if not isinstance(axis, int):
        raise TypeError("axis must be an integer, currently: {}".format(type(axis)))
    axis = stride_tricks.sanitize_axis(arr0.gshape, axis)

    if arr0.ndim != arr1.ndim:
        raise ValueError("DNDarrays must have the same number of dimensions")

    if not all([arr0.gshape[i] == arr1.gshape[i] for i in range(len(arr0.gshape)) if i != axis]):
        raise ValueError(
            "Arrays cannot be concatenated, shapes must be the same in every axis "
            "except the selected axis: {}, {}".format(arr0.gshape, arr1.gshape)
        )

    # different communicators may not be concatenated
    if arr0.comm != arr1.comm:
        raise RuntimeError("Communicators of passed arrays mismatch.")

    # identify common data type
    out_dtype = types.promote_types(arr0.dtype, arr1.dtype)
    if arr0.dtype != out_dtype:
        arr0 = out_dtype(arr0, device=arr0.device)
    if arr1.dtype != out_dtype:
        arr1 = out_dtype(arr1, device=arr1.device)

    s0, s1 = arr0.split, arr1.split
    # no splits, local concat
    if s0 is None and s1 is None:
        return factories.array(
            torch.cat((arr0._DNDarray__array, arr1._DNDarray__array), dim=axis),
            device=arr0.device,
            comm=arr0.comm,
        )

    # non-matching splits when both arrays are split
    elif s0 != s1 and all([s is not None for s in [s0, s1]]):
        raise RuntimeError(
            "DNDarrays given have differing split axes, arr0 {} arr1 {}".format(s0, s1)
        )

    # unsplit and split array
    elif (s0 is None and s1 != axis) or (s1 is None and s0 != axis):
        out_shape = tuple(
            arr1.gshape[x] if x != axis else arr0.gshape[x] + arr1.gshape[x]
            for x in range(len(arr1.gshape))
        )
        out = factories.empty(
            out_shape, split=s1 if s1 is not None else s0, device=arr1.device, comm=arr0.comm
        )

        _, _, arr0_slice = arr1.comm.chunk(arr0.shape, arr1.split)
        _, _, arr1_slice = arr0.comm.chunk(arr1.shape, arr0.split)
        out._DNDarray__array = torch.cat(
            (arr0._DNDarray__array[arr0_slice], arr1._DNDarray__array[arr1_slice]), dim=axis
        )
        out._DNDarray__comm = arr0.comm

        return out

    elif s0 == s1 or any([s is None for s in [s0, s1]]):
        if s0 != axis and all([s is not None for s in [s0, s1]]):
            # the axis is different than the split axis, this case can be easily implemented
            # torch cat arrays together and return a new array that is_split
            out_shape = tuple(
                arr1.gshape[x] if x != axis else arr0.gshape[x] + arr1.gshape[x]
                for x in range(len(arr1.gshape))
            )
            out = factories.empty(out_shape, split=s0, dtype=out_dtype, device=arr0.device)
            out._DNDarray__array = torch.cat(
                (arr0._DNDarray__array, arr1._DNDarray__array), dim=axis
            )
            out._DNDarray__comm = arr0.comm
            return out

        else:
            arr0 = arr0.copy()
            arr1 = arr1.copy()
            # maps are created for where the data is and the output shape is calculated
            lshape_map = torch.zeros((2, arr0.comm.size, len(arr0.gshape)), dtype=torch.int)
            lshape_map[0, arr0.comm.rank, :] = torch.Tensor(arr0.lshape)
            lshape_map[1, arr0.comm.rank, :] = torch.Tensor(arr1.lshape)
            lshape_map_comm = arr0.comm.Iallreduce(MPI.IN_PLACE, lshape_map, MPI.SUM)

            arr0_shape, arr1_shape = list(arr0.shape), list(arr1.shape)
            arr0_shape[axis] += arr1_shape[axis]
            out_shape = tuple(arr0_shape)

            # the chunk map is used for determine how much data should be on each process
            chunk_map = torch.zeros((arr0.comm.size, len(arr0.gshape)), dtype=torch.int)
            _, _, chk = arr0.comm.chunk(out_shape, s0 if s0 is not None else s1)
            for i in range(len(out_shape)):
                chunk_map[arr0.comm.rank, i] = chk[i].stop - chk[i].start
            chunk_map_comm = arr0.comm.Iallreduce(MPI.IN_PLACE, chunk_map, MPI.SUM)

            lshape_map_comm.wait()
            chunk_map_comm.wait()

            if s0 is not None:
                send_slice = [slice(None)] * arr0.ndim
                keep_slice = [slice(None)] * arr0.ndim
                # data is first front-loaded onto the first size/2 processes
                for spr in range(1, arr0.comm.size):
                    if arr0.comm.rank == spr:
                        for pr in range(spr):
                            send_amt = abs((chunk_map[pr, axis] - lshape_map[0, pr, axis]).item())
                            send_amt = (
                                send_amt if send_amt < arr0.lshape[axis] else arr0.lshape[axis]
                            )
                            if send_amt:
                                send_slice[arr0.split] = slice(0, send_amt)
                                keep_slice[arr0.split] = slice(send_amt, arr0.lshape[axis])

                                send = arr0.comm.Isend(
                                    arr0.lloc[send_slice].clone(),
                                    dest=pr,
                                    tag=pr + arr0.comm.size + spr,
                                )
                                arr0._DNDarray__array = arr0.lloc[keep_slice].clone()
                                send.wait()
                    for pr in range(spr):
                        snt = abs((chunk_map[pr, s0] - lshape_map[0, pr, s0]).item())
                        snt = (
                            snt
                            if snt < lshape_map[0, spr, axis]
                            else lshape_map[0, spr, axis].item()
                        )
                        if arr0.comm.rank == pr and snt:
                            shp = list(arr0.gshape)
                            shp[arr0.split] = snt
                            data = torch.zeros(
                                shp, dtype=out_dtype.torch_type(), device=arr0.device.torch_device
                            )

                            arr0.comm.Recv(data, source=spr, tag=pr + arr0.comm.size + spr)
                            arr0._DNDarray__array = torch.cat(
                                (arr0._DNDarray__array, data), dim=arr0.split
                            )
                        lshape_map[0, pr, arr0.split] += snt
                        lshape_map[0, spr, arr0.split] -= snt

            if s1 is not None:
                send_slice = [slice(None)] * arr0.ndim
                keep_slice = [slice(None)] * arr0.ndim
                # push the data backwards (arr1), making the data the proper size for arr1 on the last nodes
                # the data is "compressed" on np/2 processes. data is sent from
                for spr in range(arr0.comm.size - 1, -1, -1):
                    if arr0.comm.rank == spr:
                        for pr in range(arr0.comm.size - 1, spr, -1):
                            # calculate the amount of data to send from the chunk map
                            send_amt = abs((chunk_map[pr, axis] - lshape_map[1, pr, axis]).item())
                            send_amt = (
                                send_amt if send_amt < arr1.lshape[axis] else arr1.lshape[axis]
                            )
                            if send_amt:
                                send_slice[axis] = slice(
                                    arr1.lshape[axis] - send_amt, arr1.lshape[axis]
                                )
                                keep_slice[axis] = slice(0, arr1.lshape[axis] - send_amt)

                                send = arr1.comm.Isend(
                                    arr1.lloc[send_slice].clone(),
                                    dest=pr,
                                    tag=pr + arr1.comm.size + spr,
                                )
                                arr1._DNDarray__array = arr1.lloc[keep_slice].clone()
                                send.wait()
                    for pr in range(arr1.comm.size - 1, spr, -1):
                        snt = abs((chunk_map[pr, axis] - lshape_map[1, pr, axis]).item())
                        snt = (
                            snt
                            if snt < lshape_map[1, spr, axis]
                            else lshape_map[1, spr, axis].item()
                        )

                        if arr1.comm.rank == pr and snt:
                            shp = list(arr1.gshape)
                            shp[axis] = snt
                            data = torch.zeros(
                                shp, dtype=out_dtype.torch_type(), device=arr1.device.torch_device
                            )
                            arr1.comm.Recv(data, source=spr, tag=pr + arr1.comm.size + spr)
                            arr1._DNDarray__array = torch.cat(
                                (data, arr1._DNDarray__array), dim=axis
                            )
                        lshape_map[1, pr, axis] += snt
                        lshape_map[1, spr, axis] -= snt

            if s0 is None:
                arb_slice = [None] * len(arr1.shape)
                for c in range(len(chunk_map)):
                    arb_slice[axis] = c
                    # the chunk map is adjusted by subtracting what data is already in the correct place (the data from
                    # arr1 is already correctly placed) i.e. the chunk map shows how much data is still needed on each
                    # process, the local
                    chunk_map[arb_slice] -= lshape_map[tuple([1] + arb_slice)]

                # after adjusting arr1 need to now select the target data in arr0 on each node with a local slice
                if arr0.comm.rank == 0:
                    lcl_slice = [slice(None)] * arr0.ndim
                    lcl_slice[axis] = slice(chunk_map[0, axis].item())
                    arr0._DNDarray__array = arr0._DNDarray__array[lcl_slice].clone().squeeze()
                ttl = chunk_map[0, axis].item()
                for en in range(1, arr0.comm.size):
                    sz = chunk_map[en, axis]
                    if arr0.comm.rank == en:
                        lcl_slice = [slice(None)] * arr0.ndim
                        lcl_slice[axis] = slice(ttl, sz.item() + ttl, 1)
                        arr0._DNDarray__array = arr0._DNDarray__array[lcl_slice].clone().squeeze()
                    ttl += sz.item()

                if len(arr0.lshape) < len(arr1.lshape):
                    arr0._DNDarray__array.unsqueeze_(axis)

            if s1 is None:
                arb_slice = [None] * len(arr0.shape)
                for c in range(len(chunk_map)):
                    arb_slice[axis] = c
                    chunk_map[arb_slice] -= lshape_map[tuple([0] + arb_slice)]

                # get the desired data in arr1 on each node with a local slice
                if arr1.comm.rank == arr1.comm.size - 1:
                    lcl_slice = [slice(None)] * arr1.ndim
                    lcl_slice[axis] = slice(
                        arr1.lshape[axis] - chunk_map[-1, axis].item(), arr1.lshape[axis], 1
                    )
                    arr1._DNDarray__array = arr1._DNDarray__array[lcl_slice].clone().squeeze()
                ttl = chunk_map[-1, axis].item()
                for en in range(arr1.comm.size - 2, -1, -1):
                    sz = chunk_map[en, axis]
                    if arr1.comm.rank == en:
                        lcl_slice = [slice(None)] * arr1.ndim
                        lcl_slice[axis] = slice(
                            arr1.lshape[axis] - (sz.item() + ttl), arr1.lshape[axis] - ttl, 1
                        )
                        arr1._DNDarray__array = arr1._DNDarray__array[lcl_slice].clone().squeeze()
                    ttl += sz.item()
                if len(arr1.lshape) < len(arr0.lshape):
                    arr1._DNDarray__array.unsqueeze_(axis)

            # now that the data is in the proper shape, need to concatenate them on the nodes where they both exist for
            # the others, just set them equal
            out = factories.empty(
                out_shape,
                split=s0 if s0 is not None else s1,
                dtype=out_dtype,
                device=arr0.device,
                comm=arr0.comm,
            )
            res = torch.cat((arr0._DNDarray__array, arr1._DNDarray__array), dim=axis)
            out._DNDarray__array = res

            return out


def diag(a, offset=0) -> DNDarray:
    """
    Extract a diagonal or construct a diagonal array.
    See the documentation for :func:`diagonal` for more information about extracting the diagonal.

    Parameters
    ----------
    a: DNDarray
        The array holding data for creating a diagonal array or extracting a diagonal.
        If ``a`` is a 1-dimensional array, a diagonal 2d-array will be returned.
        If ``a`` is a n-dimensional array with n > 1 the diagonal entries will be returned in an n-1 dimensional array.
    offset: int, optional
        The offset from the main diagonal.
        Offset greater than zero means above the main diagonal, smaller than zero is below the main diagonal.

    Examples
    --------
    >>> import heat as ht
    >>> a = ht.array([1, 2])
    >>> ht.diag(a)
    tensor([[1, 0],
           [0, 2]])
    >>> ht.diag(a, offset=1)
    tensor([[0, 1, 0],
           [0, 0, 2],
           [0, 0, 0]])
    >>> ht.equal(ht.diag(ht.diag(a)), a)
    True
    >>> a = ht.array([[1, 2], [3, 4]])
    >>> ht.diag(a)
    tensor([1, 4])
    """
    if len(a.shape) > 1:
        return diagonal(a, offset=offset)
    elif len(a.shape) < 1:
        raise ValueError("input array must be of dimension 1 or greater")
    if not isinstance(offset, int):
        raise ValueError("offset must be an integer, got", type(offset))
    if not isinstance(a, DNDarray):
        raise ValueError("a must be a DNDarray, got", type(a))

    # 1-dimensional array, must be extended to a square diagonal matrix
    gshape = (a.shape[0] + abs(offset),) * 2
    off, lshape, _ = a.comm.chunk(gshape, a.split)

    # This ensures that the data is on the correct nodes
    if offset > 0:
        padding = factories.empty(
            (offset,), dtype=a.dtype, split=None, device=a.device, comm=a.comm
        )
        a = concatenate((a, padding))
        indices_x = torch.arange(0, min(lshape[0], max(gshape[0] - off - offset, 0)))
    elif offset < 0:
        padding = factories.empty(
            (abs(offset),), dtype=a.dtype, split=None, device=a.device, comm=a.comm
        )
        a = concatenate((padding, a))
        indices_x = torch.arange(max(0, min(abs(offset) - off, lshape[0])), lshape[0])
    else:
        # Offset = 0 values on main diagonal
        indices_x = torch.arange(0, lshape[0])

    indices_y = indices_x + off + offset
    a.balance_()

    local = torch.zeros(lshape, dtype=a.dtype.torch_type(), device=a.device.torch_device)
    local[indices_x, indices_y] = a._DNDarray__array[indices_x]

    return factories.array(local, dtype=a.dtype, is_split=a.split, device=a.device, comm=a.comm)


def diagonal(a, offset=0, dim1=0, dim2=1) -> DNDarray:
    """
    Extract a diagonal of an n-dimensional array with n > 1.
    The returned array will be of dimension n-1.

    Parameters
    ----------
    a: DNDarray
        The array of which the diagonal should be extracted.
    offset: int, optional
        The offset from the main diagonal.
        Offset greater than zero means above the main diagonal, smaller than zero is below the main diagonal.
        Default is 0 which means the main diagonal will be selected.
    dim1: int, optional
        First dimension with respect to which to take the diagonal.
    dim2: int, optional
        Second dimension with respect to which to take the diagonal.

    Examples
    --------
    >>> import heat as ht
    >>> a = ht.array([[1, 2], [3, 4]])
    >>> ht.diagonal(a)
    tensor([1, 4])
    >>> ht.diagonal(a, offset=1)
    tensor([2])
    >>> ht.diagonal(a, offset=-1)
    tensor([3])
    >>> a = ht.array([[[0, 1], [2, 3]], [[4, 5], [6, 7]]])
    >>> ht.diagonal(a)
    tensor([[0, 6],
           [1, 7]])
    >>> ht.diagonal(a, dim2=2)
    tensor([[0, 5],
           [2, 7]])
    """
    dim1, dim2 = stride_tricks.sanitize_axis(a.shape, (dim1, dim2))

    if dim1 == dim2:
        raise ValueError("Dim1 and dim2 need to be different")
    if not isinstance(a, DNDarray):
        raise ValueError("a must be a DNDarray, got", type(a))
    if not isinstance(offset, int):
        raise ValueError("offset must be an integer, got", type(offset))

    shape = a.gshape
    ax1 = shape[dim1]
    ax2 = shape[dim2]
    # determine the number of diagonal elements that will be retrieved
    length = min(ax1, ax2 - offset) if offset >= 0 else min(ax2, ax1 + offset)
    # Remove dim1 and dim2 from shape and append resulting length
    shape = tuple([x for ind, x in enumerate(shape) if ind not in (dim1, dim2)]) + (length,)
    x, y = min(dim1, dim2), max(dim1, dim2)

    if a.split is None:
        split = None
    elif a.split < x < y:
        split = a.split
    elif x < a.split < y:
        split = a.split - 1
    elif x < y < a.split:
        split = a.split - 2
    else:
        split = len(shape) - 1

    if a.split is None or a.split not in (dim1, dim2):
        result = torch.diagonal(a._DNDarray__array, offset=offset, dim1=dim1, dim2=dim2)
    else:
        vz = 1 if a.split == dim1 else -1
        off, _, _ = a.comm.chunk(a.shape, a.split)
        result = torch.diagonal(a._DNDarray__array, offset=offset + vz * off, dim1=dim1, dim2=dim2)
    return factories.array(result, dtype=a.dtype, is_split=split, device=a.device, comm=a.comm)


def expand_dims(a, axis) -> DNDarray:
    """
    Expand the shape of an array.
    Insert a new axis that will appear at the axis position in the expanded array shape.

    Parameters
    ----------
    a : DNDarray
        Input array to be expanded.
    axis : int
        Position in the expanded axes where the new axis is placed.

    Raises
    ------
    ValueError
        If the axis is not in range of the axes.

    Examples
    --------
    >>> x = ht.array([1,2])
    >>> x.shape
    (2,)
    >>> y = ht.expand_dims(x, axis=0)
    >>> y
    array([[1, 2]])
    >>> y.shape
    (1, 2)
    >>> y = ht.expand_dims(x, axis=1)
    >>> y
    array([[1],
           [2]])
    >>> y.shape
    (2, 1)
    """
    # ensure type consistency
    if not isinstance(a, DNDarray):
        raise TypeError("expected ht.DNDarray, but was {}".format(type(a)))

    # sanitize axis, introduce arbitrary dummy dimension to model expansion
    axis = stride_tricks.sanitize_axis(a.shape + (1,), axis)

    return DNDarray(
        a._DNDarray__array.unsqueeze(dim=axis),
        a.shape[:axis] + (1,) + a.shape[axis:],
        a.dtype,
        a.split if a.split is None or a.split < axis else a.split + 1,
        a.device,
        a.comm,
    )


DNDarray.expand_dims = lambda self, axis: expand_dims(self, axis)
DNDarray.expand_dims.__doc__ = expand_dims.__doc__


def flatten(a) -> DNDarray:
    """
    Flattens an array into one dimension.

    Parameters
    ----------
    a : DNDarray
        Array to collapse

    Warning
    ----------
    If ``a.split>0``, then the array must be resplit.

    Examples
    --------
    >>> a = ht.array([[[1,2],[3,4]],[[5,6],[7,8]]])
    >>> ht.flatten(a)
    tensor([1,2,3,4,5,6,7,8])
    """
    if a.split is None:
        return factories.array(
            torch.flatten(a._DNDarray__array),
            dtype=a.dtype,
            is_split=None,
            device=a.device,
            comm=a.comm,
        )

    if a.split > 0:
        a = resplit(a, 0)

    a = factories.array(
        torch.flatten(a._DNDarray__array),
        dtype=a.dtype,
        is_split=a.split,
        device=a.device,
        comm=a.comm,
    )
    a.balance_()

    return a


DNDarray.flatten = lambda self: flatten(self)
DNDarray.flatten.__doc__ = flatten.__doc__


def flip(a, axis=None) -> DNDarray:
    """
    Reverse the order of elements in an array along the given axis.
    The shape of the array is preserved, but the elements are reordered.

    Parameters
    ----------
    a: DNDarray
        Input array to be flipped
    axis: int or Tuple[int,...]
        A list of axes to be flipped

    Examples
    --------
    >>> a = ht.array([[0,1],[2,3]])
    >>> ht.flip(a, [0])
    tensor([[2, 3],
        [0, 1]])
    >>> b = ht.array([[0,1,2],[3,4,5]], split=1)
    >>> ht.flip(a, [0,1])
    (1/2) tensor([5,4,3])
    (2/2) tensor([2,1,0])
    """
    # flip all dimensions
    if axis is None:
        axis = tuple(range(a.ndim))

    # torch.flip only accepts tuples
    if isinstance(axis, int):
        axis = [axis]

    flipped = torch.flip(a._DNDarray__array, axis)

    if a.split not in axis:
        return factories.array(
            flipped, dtype=a.dtype, is_split=a.split, device=a.device, comm=a.comm
        )

    # Need to redistribute tensors on split axis
    # Get local shapes
    old_lshape = a.lshape
    dest_proc = a.comm.size - 1 - a.comm.rank
    new_lshape = a.comm.sendrecv(old_lshape, dest=dest_proc, source=dest_proc)

    # Exchange local tensors
    req = a.comm.Isend(flipped, dest=dest_proc)
    received = torch.empty(new_lshape, dtype=a._DNDarray__array.dtype, device=a.device.torch_device)
    a.comm.Recv(received, source=dest_proc)

    res = factories.array(received, dtype=a.dtype, is_split=a.split, device=a.device, comm=a.comm)
    res.balance_()  # after swapping, first processes may be empty
    req.Wait()
    return res


def fliplr(a) -> DNDarray:
    """
    Flip array in the left/right direction. If ``a.ndim>2``, flip along dimension 1.

    Parameters
    ----------
    a: DNDarray
        Input array to be flipped, must be at least 2-D

    Examples
    --------
    >>> a = ht.array([[0,1],[2,3]])
    >>> ht.fliplr(a)
    tensor([[1, 0],
            [3, 2]])
    >>> b = ht.array([[0,1,2],[3,4,5]], split=0)
    >>> ht.fliplr(b)
    (1/2) tensor([[2, 1, 0]])
    (2/2) tensor([[5, 4, 3]])
    """
    return flip(a, 1)


def flipud(a) -> DNDarray:
    """
    Flip array in the up/down direction.

    Parameters
    ----------
    a: DNDarray
        Input array to be flipped

    Examples
    --------
    >>> a = ht.array([[0,1],[2,3]])
    >>> ht.flipud(a)
    tensor([[2, 3],
            [0, 1]])
    >>> b = ht.array([[0,1,2],[3,4,5]], split=0)
    >>> ht.flipud(b)
    (1/2) tensor([3,4,5])
    (2/2) tensor([0,1,2])
    """
    return flip(a, 0)


def hstack(tup) -> DNDarray:
    """
    Stack arrays in sequence horizontally (column wise).
    This is equivalent to concatenation along the second axis, except for 1-D
    arrays where it concatenates along the first axis.

    Parameters
    ----------
    tup : Sequence[DNDarrays,...]
        The arrays must have the same shape along all but the second axis,
        except 1-D arrays which can be any length.

    Examples
    --------
    >>> a = ht.array((1,2,3))
    >>> b = ht.array((2,3,4))
    >>> ht.hstack((a,b))
    [0] tensor([1, 2, 3, 2, 3, 4])
    [1] tensor([1, 2, 3, 2, 3, 4])
    >>> a = ht.array((1,2,3), split=0)
    >>> b = ht.array((2,3,4), split=0)
    >>> ht.hstack((a,b))
    [0] tensor([1, 2, 3])
    [1] tensor([2, 3, 4])
    >>> a = ht.array([[1],[2],[3]], split=0)
    >>> b = ht.array([[2],[3],[4]], split=0)
    >>> ht.hstack((a,b))
    [0] tensor([[1, 2],
    [0]         [2, 3]])
    [1] tensor([[3, 4]])
    """
    tup = list(tup)
    axis = 1
    all_vec = False
    if len(tup) == 2 and all(len(x.gshape) == 1 for x in tup):
        axis = 0
        all_vec = True
    if not all_vec:
        for cn, arr in enumerate(tup):
            if len(arr.gshape) == 1:
                tup[cn] = arr.expand_dims(1)

    return concatenate(tup, axis=axis)


def reshape(a, shape, axis=None) -> DNDarray:
    """
    Returns an array with the same data and number of elements as ``a``, but with the specified shape.

    Parameters
    ----------
    a : DNDarray
        The input array
    shape : Tuple[int,...]
        Shape of the new array
    axis : int, optional
        The new split axis. ``None`` denotes same axis

    Raises
    ------
    ValueError
        If the number of elements changes in the new shape.

    Examples
    --------
    >>> a = ht.zeros((3,4))
    >>> ht.reshape(a, (4,3))
    tensor([[0,0,0],
            [0,0,0],
            [0,0,0],
            [0,0,0]])
    >>> a = ht.linspace(0, 14, 8, split=0)
    >>> ht.reshape(a, (2,4))
    (1/2) tensor([[0., 2., 4., 6.]])
    (2/2) tensor([[ 8., 10., 12., 14.]])
    """
    if not isinstance(a, DNDarray):
        raise TypeError("'a' must be a DNDarray, currently {}".format(type(a)))
    if not isinstance(shape, (list, tuple)):
        raise TypeError("shape must be list, tuple, currently {}".format(type(shape)))
        # check axis parameter
    if axis is None:
        axis = a.split
    stride_tricks.sanitize_axis(shape, axis)
    tdtype, tdevice = a.dtype.torch_type(), a.device.torch_device
    # Check the type of shape and number elements
    shape = stride_tricks.sanitize_shape(shape)
    if torch.prod(torch.tensor(shape, device=tdevice)) != a.size:
        raise ValueError("cannot reshape array of size {} into shape {}".format(a.size, shape))

    def reshape_argsort_counts_displs(
        shape1, lshape1, displs1, axis1, shape2, displs2, axis2, comm
    ):
        """
        Compute the send order, counts, and displacements.
        """
        shape1 = torch.tensor(shape1, dtype=tdtype, device=tdevice)
        lshape1 = torch.tensor(lshape1, dtype=tdtype, device=tdevice)
        shape2 = torch.tensor(shape2, dtype=tdtype, device=tdevice)
        # constants
        width = torch.prod(lshape1[axis1:], dtype=torch.int)
        height = torch.prod(lshape1[:axis1], dtype=torch.int)
        global_len = torch.prod(shape1[axis1:])
        ulen = torch.prod(shape2[axis2 + 1 :])
        gindex = displs1[comm.rank] * torch.prod(shape1[axis1 + 1 :])

        # Get axis position on new split axis
        mask = torch.arange(width, device=tdevice) + gindex
        mask = mask + torch.arange(height, device=tdevice).reshape([height, 1]) * global_len
        mask = (torch.floor_divide(mask, ulen)) % shape2[axis2]
        mask = mask.flatten()

        # Compute return values
        counts = torch.zeros(comm.size, dtype=torch.int, device=tdevice)
        displs = torch.zeros_like(counts)
        argsort = torch.empty_like(mask, dtype=torch.long)
        plz = 0
        for i in range(len(displs2) - 1):
            mat = torch.where((mask >= displs2[i]) & (mask < displs2[i + 1]))[0]
            counts[i] = mat.numel()
            argsort[plz : counts[i] + plz] = mat
            plz += counts[i]
        displs[1:] = torch.cumsum(counts[:-1], dim=0)
        return argsort, counts, displs

    # Forward to Pytorch directly
    if a.split is None:
        return factories.array(
            torch.reshape(a._DNDarray__array, shape), dtype=a.dtype, device=a.device, comm=a.comm
        )

    # Create new flat result tensor
    _, local_shape, _ = a.comm.chunk(shape, axis)
    data = torch.empty(local_shape, dtype=tdtype, device=tdevice).flatten()

    # Calculate the counts and displacements
    _, old_displs, _ = a.comm.counts_displs_shape(a.shape, a.split)
    _, new_displs, _ = a.comm.counts_displs_shape(shape, axis)

    old_displs += (a.shape[a.split],)
    new_displs += (shape[axis],)

    sendsort, sendcounts, senddispls = reshape_argsort_counts_displs(
        a.shape, a.lshape, old_displs, a.split, shape, new_displs, axis, a.comm
    )
    recvsort, recvcounts, recvdispls = reshape_argsort_counts_displs(
        shape, local_shape, new_displs, axis, a.shape, old_displs, a.split, a.comm
    )

    # rearange order
    send = a._DNDarray__array.flatten()[sendsort]
    a.comm.Alltoallv((send, sendcounts, senddispls), (data, recvcounts, recvdispls))

    # original order
    backsort = torch.argsort(recvsort)
    data = data[backsort]

    # Reshape local tensor
    data = data.reshape(local_shape)

    return factories.array(data, dtype=a.dtype, is_split=axis, device=a.device, comm=a.comm)


<<<<<<< HEAD
DNDarray.reshape = lambda self, shape, axis: reshape(self, shape, axis)
DNDarray.reshape.__doc__ = reshape.__doc__


def shape(a) -> Tuple[int, ...]:
=======
def rot90(m, k=1, axes=(0, 1)):
    """
    Rotate an array by 90 degrees in the plane specified by axes.
    Rotation direction is from the first towards the second axis.

    Parameters
    ----------
    m : DNDarray
        Array of two or more dimensions.
    k : integer
        Number of times the array is rotated by 90 degrees.
    axes: (2,) int list or tuple
        The array is rotated in the plane defined by the axes.
        Axes must be different.

    Returns
    -------
    DNDarray

    Notes
    -----
    rot90(m, k=1, axes=(1,0)) is the reverse of rot90(m, k=1, axes=(0,1))
    rot90(m, k=1, axes=(1,0)) is equivalent to rot90(m, k=-1, axes=(0,1))

    May change the split axis on distributed tensors

    Raises
    ------
    TypeError
        If first parameter is not a :class:DNDarray.
    TypeError
        If parameter ``k`` is not castable to integer.
    ValueError
        If ``len(axis)!=2``.
    ValueError
        If the axes are the same.
    ValueError
        If axes are out of range.

    Examples
    --------
    >>> m = ht.array([[1,2],[3,4]], dtype=ht.int)
    >>> m
    tensor([[1, 2],
            [3, 4]], dtype=torch.int32)
    >>> ht.rot90(m)
    tensor([[2, 4],
            [1, 3]], dtype=torch.int32)
    >>> ht.rot90(m, 2)
    tensor([[4, 3],
            [2, 1]], dtype=torch.int32)
    >>> m = ht.arange(8).reshape((2,2,2))
    >>> ht.rot90(m, 1, (1,2))
    tensor([[[1, 3],
             [0, 2]],
            [[5, 7],
             [4, 6]]], dtype=torch.int32)
    """
    axes = tuple(axes)
    if len(axes) != 2:
        raise ValueError("len(axes) must be 2.")

    if not isinstance(m, dndarray.DNDarray):
        raise TypeError("expected m to be a ht.DNDarray, but was {}".format(type(m)))

    if axes[0] == axes[1] or np.absolute(axes[0] - axes[1]) == m.ndim:
        raise ValueError("Axes must be different.")

    if axes[0] >= m.ndim or axes[0] < -m.ndim or axes[1] >= m.ndim or axes[1] < -m.ndim:
        raise ValueError("Axes={} out of range for array of ndim={}.".format(axes, m.ndim))

    if m.split is None:
        return factories.array(
            torch.rot90(m._DNDarray__array, k, axes), dtype=m.dtype, device=m.device, comm=m.comm
        )

    try:
        k = int(k)
    except (TypeError, ValueError):
        raise TypeError("Unknown type, must be castable to integer")

    k %= 4

    if k == 0:
        return m.copy()
    if k == 2:
        return flip(flip(m, axes[0]), axes[1])

    axes_list = np.arange(0, m.ndim).tolist()
    (axes_list[axes[0]], axes_list[axes[1]]) = (axes_list[axes[1]], axes_list[axes[0]])

    if k == 1:
        return linalg.transpose(flip(m, axes[1]), axes_list)
    else:
        # k == 3
        return flip(linalg.transpose(m, axes_list), axes[1])


def shape(a):
>>>>>>> 4117db8b
    """
    Returns the shape of a DNDarray `a`.

    Parameters
    ----------
    a : DNDarray
    """
    # sanitize input
    if not isinstance(a, DNDarray):
        raise TypeError("Expected a to be a DNDarray but was {}".format(type(a)))

    return a.gshape


def sort(a, axis=None, descending=False, out=None):
    """
    Sorts the elements of ``a`` along the given dimension (by default in ascending order) by their value.
    The sorting is not stable which means that equal elements in the result may have a different ordering than in the
    original array.
    Sorting where ``axis==a.split`` needs a lot of communication between the processes of MPI.
    Returns a a tuple ``(values, indices)`` with the sorted local results and the indices of the elements in the original data

    Parameters
    ----------
    a : DNDarray
        Input array to be sorted.
    axis : int, optional
        The dimension to sort along.
        Default is the last axis.
    descending : bool, optional
        If set to true values are sorted in descending order
    out : DNDarray, optional
        A location in which to store the results. If provided, it must have a broadcastable shape. If not provided
        or set to ``None``, a fresh array is allocated.

    Raises
    ------
    ValueError
        If the axis is not in range of the axes.

    Examples
    --------
    >>> x = ht.array([[4, 1], [2, 3]], split=0)
    >>> x.shape
    (1, 2)
    (1, 2)
    >>> y = ht.sort(x, axis=0)
    >>> y
    (array([[2, 1]], array([[1, 0]]))
    (array([[4, 3]], array([[0, 1]]))
    >>> ht.sort(x, descending=True)
    (array([[4, 1]], array([[0, 1]]))
    (array([[3, 2]], array([[1, 0]]))
    """
    # default: using last axis
    if axis is None:
        axis = len(a.shape) - 1

    stride_tricks.sanitize_axis(a.shape, axis)

    if a.split is None or axis != a.split:
        # sorting is not affected by split -> we can just sort along the axis
        final_result, final_indices = torch.sort(
            a._DNDarray__array, dim=axis, descending=descending
        )

    else:
        # sorting is affected by split, processes need to communicate results
        # transpose so we can work along the 0 axis
        transposed = a._DNDarray__array.transpose(axis, 0)
        local_sorted, local_indices = torch.sort(transposed, dim=0, descending=descending)

        size = a.comm.Get_size()
        rank = a.comm.Get_rank()
        counts, disp, _ = a.comm.counts_displs_shape(a.gshape, axis=axis)

        actual_indices = local_indices.to(dtype=local_sorted.dtype) + disp[rank]

        length = local_sorted.size()[0]

        # Separate the sorted tensor into size + 1 equal length partitions
        partitions = [x * length // (size + 1) for x in range(1, size + 1)]
        local_pivots = (
            local_sorted[partitions]
            if counts[rank]
            else torch.empty((0,) + local_sorted.size()[1:], dtype=local_sorted.dtype)
        )

        # Only processes with elements should share their pivots
        gather_counts = [int(x > 0) * size for x in counts]
        gather_displs = (0,) + tuple(np.cumsum(gather_counts[:-1]))

        pivot_dim = list(transposed.size())
        pivot_dim[0] = size * sum([1 for x in counts if x > 0])

        # share the local pivots with root process
        pivot_buffer = torch.empty(
            pivot_dim, dtype=a.dtype.torch_type(), device=a.device.torch_device
        )
        a.comm.Gatherv(local_pivots, (pivot_buffer, gather_counts, gather_displs), root=0)

        pivot_dim[0] = size - 1
        global_pivots = torch.empty(
            pivot_dim, dtype=a.dtype.torch_type(), device=a.device.torch_device
        )

        # root process creates new pivots and shares them with other processes
        if rank == 0:
            sorted_pivots, _ = torch.sort(pivot_buffer, descending=descending, dim=0)
            length = sorted_pivots.size()[0]
            global_partitions = [x * length // size for x in range(1, size)]
            global_pivots = sorted_pivots[global_partitions]

        a.comm.Bcast(global_pivots, root=0)

        lt_partitions = torch.empty((size,) + local_sorted.shape, dtype=torch.int64)
        last = torch.zeros_like(local_sorted, dtype=torch.int64)
        comp_op = torch.gt if descending else torch.lt
        # Iterate over all pivots and store which pivot is the first greater than the elements value
        for idx, p in enumerate(global_pivots):
            lt = comp_op(local_sorted, p).int()
            if idx > 0:
                lt_partitions[idx] = lt - last
            else:
                lt_partitions[idx] = lt
            last = lt
        lt_partitions[size - 1] = torch.ones_like(local_sorted, dtype=last.dtype) - last

        # Matrix holding information how many values will be sent where
        local_partitions = torch.sum(lt_partitions, dim=1)

        partition_matrix = torch.empty_like(local_partitions)
        a.comm.Allreduce(local_partitions, partition_matrix, op=MPI.SUM)

        # Matrix that holds information which value will be shipped where
        index_matrix = torch.empty_like(local_sorted, dtype=torch.int64)

        # Matrix holding information which process get how many values from where
        shape = (size,) + transposed.size()[1:]
        send_matrix = torch.zeros(shape, dtype=partition_matrix.dtype)
        recv_matrix = torch.zeros(shape, dtype=partition_matrix.dtype)

        for i, x in enumerate(lt_partitions):
            index_matrix[x > 0] = i
            send_matrix[i] += torch.sum(x, dim=0)

        a.comm.Alltoall(send_matrix, recv_matrix)

        scounts = local_partitions
        rcounts = recv_matrix

        shape = (partition_matrix[rank].max(),) + transposed.size()[1:]
        first_result = torch.empty(shape, dtype=local_sorted.dtype)
        first_indices = torch.empty_like(first_result)

        # Iterate through one layer and send values with alltoallv
        for idx in np.ndindex(local_sorted.shape[1:]):
            idx_slice = [slice(None)] + [slice(ind, ind + 1) for ind in idx]

            send_count = scounts[idx_slice].reshape(-1).tolist()
            send_disp = [0] + list(np.cumsum(send_count[:-1]))
            s_val = local_sorted[idx_slice].clone()
            s_ind = actual_indices[idx_slice].clone().to(dtype=local_sorted.dtype)

            recv_count = rcounts[idx_slice].reshape(-1).tolist()
            recv_disp = [0] + list(np.cumsum(recv_count[:-1]))
            rcv_length = rcounts[idx_slice].sum().item()
            r_val = torch.empty((rcv_length,) + s_val.shape[1:], dtype=local_sorted.dtype)
            r_ind = torch.empty_like(r_val)

            a.comm.Alltoallv((s_val, send_count, send_disp), (r_val, recv_count, recv_disp))
            a.comm.Alltoallv((s_ind, send_count, send_disp), (r_ind, recv_count, recv_disp))
            first_result[idx_slice][:rcv_length] = r_val
            first_indices[idx_slice][:rcv_length] = r_ind

        # The process might not have the correct number of values therefore the tensors need to be rebalanced
        send_vec = torch.zeros(local_sorted.shape[1:] + (size, size), dtype=torch.int64)
        target_cumsum = np.cumsum(counts)
        for idx in np.ndindex(local_sorted.shape[1:]):
            idx_slice = [slice(None)] + [slice(ind, ind + 1) for ind in idx]
            current_counts = partition_matrix[idx_slice].reshape(-1).tolist()
            current_cumsum = list(np.cumsum(current_counts))
            for proc in range(size):
                if current_cumsum[proc] > target_cumsum[proc]:
                    # process has to many values which will be sent to higher ranks
                    first = next(i for i in range(size) if send_vec[idx][:, i].sum() < counts[i])
                    last = next(
                        i
                        for i in range(size + 1)
                        if i == size or current_cumsum[proc] < target_cumsum[i]
                    )
                    sent = 0
                    for i, x in enumerate(counts[first:last]):
                        # Each following process gets as many elements as it needs
                        amount = int(x - send_vec[idx][:, first + i].sum())
                        send_vec[idx][proc][first + i] = amount
                        current_counts[first + i] += amount
                        sent += amount
                    if last < size:
                        # Send all left over values to the highest last process
                        amount = partition_matrix[proc][idx]
                        send_vec[idx][proc][last] = int(amount - sent)
                        current_counts[last] += int(amount - sent)
                elif current_cumsum[proc] < target_cumsum[proc]:
                    # process needs values from higher rank
                    first = (
                        0
                        if proc == 0
                        else next(
                            i for i, x in enumerate(current_cumsum) if target_cumsum[proc - 1] < x
                        )
                    )
                    last = next(i for i, x in enumerate(current_cumsum) if target_cumsum[proc] <= x)
                    for i, x in enumerate(partition_matrix[idx_slice][first:last]):
                        # Taking as many elements as possible from each following process
                        send_vec[idx][first + i][proc] = int(x - send_vec[idx][first + i].sum())
                        current_counts[first + i] = 0
                    # Taking just enough elements from the last element to fill the current processes tensor
                    send_vec[idx][last][proc] = int(target_cumsum[proc] - current_cumsum[last - 1])
                    current_counts[last] -= int(target_cumsum[proc] - current_cumsum[last - 1])
                else:
                    # process doesn't need more values
                    send_vec[idx][proc][proc] = (
                        partition_matrix[proc][idx] - send_vec[idx][proc].sum()
                    )
                current_counts[proc] = counts[proc]
                current_cumsum = list(np.cumsum(current_counts))

        # Iterate through one layer again to create the final balanced local tensors
        second_result = torch.empty_like(local_sorted)
        second_indices = torch.empty_like(second_result)
        for idx in np.ndindex(local_sorted.shape[1:]):
            idx_slice = [slice(None)] + [slice(ind, ind + 1) for ind in idx]

            send_count = send_vec[idx][rank]
            send_disp = [0] + list(np.cumsum(send_count[:-1]))

            recv_count = send_vec[idx][:, rank]
            recv_disp = [0] + list(np.cumsum(recv_count[:-1]))

            end = partition_matrix[rank][idx]
            s_val, indices = first_result[0:end][idx_slice].sort(descending=descending, dim=0)
            s_ind = first_indices[0:end][idx_slice][indices].reshape_as(s_val)

            r_val = torch.empty((counts[rank],) + s_val.shape[1:], dtype=local_sorted.dtype)
            r_ind = torch.empty_like(r_val)

            a.comm.Alltoallv((s_val, send_count, send_disp), (r_val, recv_count, recv_disp))
            a.comm.Alltoallv((s_ind, send_count, send_disp), (r_ind, recv_count, recv_disp))

            second_result[idx_slice] = r_val
            second_indices[idx_slice] = r_ind

        second_result, tmp_indices = second_result.sort(dim=0, descending=descending)
        final_result = second_result.transpose(0, axis)
        final_indices = torch.empty_like(second_indices)
        # Update the indices in case the ordering changed during the last sort
        for idx in np.ndindex(tmp_indices.shape):
            val = tmp_indices[idx]
            final_indices[idx] = second_indices[val.item()][idx[1:]]
        final_indices = final_indices.transpose(0, axis)
    return_indices = factories.array(
        final_indices, dtype=types.int32, is_split=a.split, device=a.device, comm=a.comm
    )
    if out is not None:
        out._DNDarray__array = final_result
        return return_indices
    else:
        tensor = factories.array(
            final_result, dtype=a.dtype, is_split=a.split, device=a.device, comm=a.comm
        )
        return tensor, return_indices


def squeeze(x, axis=None) -> DNDarray:
    """
    Remove single-dimensional entries from the shape of a ``DNDarray``.
    Returns the input array, but with all or a subset of the dimensions of length 1 removed.
    Split semantics: see note below.

    Parameters
    -----------
    x : DNDarray
        Input data.
    axis : None or int or Tuple[int,...], optional
           Selects a subset of the single-dimensional entries in the shape.
           If axis is ``None``, all single-dimensional entries will be removed from the shape.
           If an axis is selected with shape entry greater than one, a ``ValueError`` is raised.

    Notes
    -----
    Split semantics: a distributed DNDarray will keep its original split dimension after "squeezing",
    which, depending on the squeeze axis, may result in a lower numerical ``split`` value (see Examples)


    Examples
    ---------
    >>> import heat as ht
    >>> import torch
    >>> torch.manual_seed(1)
    <torch._C.Generator object at 0x115704ad0>
    >>> a = ht.random.randn(1,3,1,5)
    >>> a
    tensor([[[[ 0.2673, -0.4212, -0.5107, -1.5727, -0.1232]],
            [[ 3.5870, -1.8313,  1.5987, -1.2770,  0.3255]],
            [[-0.4791,  1.3790,  2.5286,  0.4107, -0.9880]]]])
    >>> a.shape
    (1, 3, 1, 5)
    >>> ht.squeeze(a).shape
    (3, 5)
    >>> ht.squeeze(a)
    tensor([[ 0.2673, -0.4212, -0.5107, -1.5727, -0.1232],
            [ 3.5870, -1.8313,  1.5987, -1.2770,  0.3255],
            [-0.4791,  1.3790,  2.5286,  0.4107, -0.9880]])
    >>> ht.squeeze(a,axis=0).shape
    (3, 1, 5)
    >>> ht.squeeze(a,axis=-2).shape
    (1, 3, 5)
    >>> ht.squeeze(a,axis=1).shape
    Traceback (most recent call last):
    ...
    ValueError: Dimension along axis 1 is not 1 for shape (1, 3, 1, 5)

    >>> x.shape
    (10, 1, 12, 13)
    >>> x.split
    2
    >>> x.squeeze().shape
    (10, 12, 13)
    >>> x.squeeze().split
    1
    """

    # Sanitize input
    if not isinstance(x, DNDarray):
        raise TypeError("expected x to be a ht.DNDarray, but was {}".format(type(x)))
    # Sanitize axis
    axis = stride_tricks.sanitize_axis(x.shape, axis)
    if axis is not None:
        if isinstance(axis, int):
            dim_is_one = x.shape[axis] == 1
            axis = (axis,)
        elif isinstance(axis, tuple):
            dim_is_one = bool(torch.tensor(list(x.shape[dim] == 1 for dim in axis)).all())
        if not dim_is_one:
            raise ValueError("Dimension along axis {} is not 1 for shape {}".format(axis, x.shape))

    if axis is None:
        axis = tuple(i for i, dim in enumerate(x.shape) if dim == 1)

    if x.split is not None and x.split in axis:
        # split dimension is about to disappear, set split to None
        x.resplit_(axis=None)

    out_lshape = tuple(x.lshape[dim] for dim in range(x.ndim) if dim not in axis)
    out_gshape = tuple(x.gshape[dim] for dim in range(x.ndim) if dim not in axis)
    x_lsqueezed = x._DNDarray__array.reshape(out_lshape)

    # Calculate new split axis according to squeezed shape
    if x.split is not None:
        split = x.split - len(list(dim for dim in axis if dim < x.split))
    else:
        split = None

    return DNDarray(x_lsqueezed, out_gshape, x.dtype, split=split, device=x.device, comm=x.comm)


DNDarray.squeeze = lambda self, axis: squeeze(self, axis)
DNDarray.squeeze.__doc__ = squeeze.__doc__


def unique(a, sorted=False, return_inverse=False, axis=None) -> Tuple[DNDarray, torch.tensor]:
    """
    Finds and returns the unique elements of a ``DNDarray``.
    If return_inverse is ``True``, the second tensor will hold the list of inverse indices
    Works most effective if ``axis!=a.split``.

    Parameters
    ----------
    a : DNDarray
        Input array where unique elements should be found.
    sorted : bool, optional
        Whether the found elements should be sorted before returning as output.
        Warning: sorted is not working if ``axis!=None and axis!=a.split``
    return_inverse : bool, optional
        Whether to also return the indices for where elements in the original input ended up in the returned
        unique list.
    axis : int, optional
        Axis along which unique elements should be found. Default to ``None``, which will return a one dimensional list of
        unique values.

    Examples
    --------
    >>> x = ht.array([[3, 2], [1, 3]])
    >>> ht.unique(x, sorted=True)
    array([1, 2, 3])
    >>> ht.unique(x, sorted=True, axis=0)
    array([[1, 3],
           [2, 3]])
    >>> ht.unique(x, sorted=True, axis=1)
    array([[2, 3],
           [3, 1]])
    """
    if a.split is None:
        torch_output = torch.unique(
            a._DNDarray__array, sorted=sorted, return_inverse=return_inverse, dim=axis
        )
        if isinstance(torch_output, tuple):
            heat_output = tuple(
                factories.array(i, dtype=a.dtype, split=None, device=a.device) for i in torch_output
            )
        else:
            heat_output = factories.array(torch_output, dtype=a.dtype, split=None, device=a.device)
        return heat_output

    local_data = a._DNDarray__array
    unique_axis = None
    inverse_indices = None

    if axis is not None:
        # transpose so we can work along the 0 axis
        local_data = local_data.transpose(0, axis)
        unique_axis = 0

    # Calculate the unique on the local values
    if a.lshape[a.split] == 0:
        # Passing an empty vector to torch throws exception
        if axis is None:
            res_shape = [0]
            inv_shape = list(a.gshape)
            inv_shape[a.split] = 0
        else:
            res_shape = list(local_data.shape)
            res_shape[0] = 0
            inv_shape = [0]
        lres = torch.empty(res_shape, dtype=a.dtype.torch_type())
        inverse_pos = torch.empty(inv_shape, dtype=torch.int64)

    else:
        lres, inverse_pos = torch.unique(
            local_data, sorted=sorted, return_inverse=True, dim=unique_axis
        )

    # Share and gather the results with the other processes
    uniques = torch.tensor([lres.shape[0]]).to(torch.int32)
    uniques_buf = torch.empty((a.comm.Get_size(),), dtype=torch.int32)
    a.comm.Allgather(uniques, uniques_buf)

    if axis is None or axis == a.split:
        is_split = None
        split = a.split

        output_dim = list(lres.shape)
        output_dim[0] = uniques_buf.sum().item()

        # Gather all unique vectors
        counts = list(uniques_buf.tolist())
        displs = list([0] + uniques_buf.cumsum(0).tolist()[:-1])
        gres_buf = torch.empty(output_dim, dtype=a.dtype.torch_type())
        a.comm.Allgatherv(lres, (gres_buf, counts, displs), recv_axis=0)

        if return_inverse:
            # Prepare some information to generated the inverse indices list
            avg_len = a.gshape[a.split] // a.comm.Get_size()
            rem = a.gshape[a.split] % a.comm.Get_size()

            # Share the local reverse indices with other processes
            counts = [avg_len] * a.comm.Get_size()
            add_vec = [1] * rem + [0] * (a.comm.Get_size() - rem)
            inverse_counts = [sum(x) for x in zip(counts, add_vec)]
            inverse_displs = [0] + list(np.cumsum(inverse_counts[:-1]))
            inverse_dim = list(inverse_pos.shape)
            inverse_dim[a.split] = a.gshape[a.split]
            inverse_buf = torch.empty(inverse_dim, dtype=inverse_pos.dtype)

            # Transpose data and buffer so we can use Allgatherv along axis=0 (axis=1 does not work properly yet)
            inverse_pos = inverse_pos.transpose(0, a.split)
            inverse_buf = inverse_buf.transpose(0, a.split)
            a.comm.Allgatherv(
                inverse_pos, (inverse_buf, inverse_counts, inverse_displs), recv_axis=0
            )
            inverse_buf = inverse_buf.transpose(0, a.split)

        # Run unique a second time
        gres = torch.unique(gres_buf, sorted=sorted, return_inverse=return_inverse, dim=unique_axis)
        if return_inverse:
            # Use the previously gathered information to generate global inverse_indices
            g_inverse = gres[1]
            gres = gres[0]
            if axis is None:
                # Calculate how many elements we have in each layer along the split axis
                elements_per_layer = 1
                for num, val in enumerate(a.gshape):
                    if not num == a.split:
                        elements_per_layer *= val

                # Create the displacements for the flattened inverse indices array
                local_elements = [displ * elements_per_layer for displ in inverse_displs][1:] + [
                    float("inf")
                ]

                # Flatten the inverse indices array every element can be updated to represent a global index
                transposed = inverse_buf.transpose(0, a.split)
                transposed_shape = transposed.shape
                flatten_inverse = transposed.flatten()

                # Update the index elements iteratively
                cur_displ = 0
                inverse_indices = [0] * len(flatten_inverse)
                for num in range(len(inverse_indices)):
                    if num >= local_elements[cur_displ]:
                        cur_displ += 1
                    index = flatten_inverse[num] + displs[cur_displ]
                    inverse_indices[num] = g_inverse[index].tolist()

                # Convert the flattened array back to the correct global shape of a
                inverse_indices = torch.tensor(inverse_indices).reshape(transposed_shape)
                inverse_indices = inverse_indices.transpose(0, a.split)

            else:
                inverse_indices = torch.zeros_like(inverse_buf)
                steps = displs + [None]

                # Algorithm that creates the correct list for the reverse_indices
                for i in range(len(steps) - 1):
                    begin = steps[i]
                    end = steps[i + 1]
                    for num, x in enumerate(inverse_buf[begin:end]):
                        inverse_indices[begin + num] = g_inverse[begin + x]

    else:
        # Tensor is already split and does not need to be redistributed afterward
        split = None
        is_split = a.split
        max_uniques, max_pos = uniques_buf.max(0)
        # find indices of vectors
        if a.comm.Get_rank() == max_pos.item():
            # Get indices of the unique vectors to share with all over processes
            indices = inverse_pos.reshape(-1).unique()
        else:
            indices = torch.empty((max_uniques.item(),), dtype=inverse_pos.dtype)

        a.comm.Bcast(indices, root=max_pos)

        gres = local_data[indices.tolist()]

        inverse_indices = indices
        if sorted:
            raise ValueError(
                "Sorting with axis != split is not supported yet. "
                "See https://github.com/helmholtz-analytics/heat/issues/363"
            )

    if axis is not None:
        # transpose matrix back
        gres = gres.transpose(0, axis)

    split = split if a.split < len(gres.shape) else None
    result = factories.array(
        gres, dtype=a.dtype, device=a.device, comm=a.comm, split=split, is_split=is_split
    )
    if split is not None:
        result.resplit_(a.split)

    return_value = result
    if return_inverse:
        return_value = [return_value, inverse_indices.to(a.device.torch_device)]

    return return_value


DNDarray.unique = lambda self, sorted, return_inverse: unique(self, sorted, return_inverse)
DNDarray.unique.__doc__ = unique.__doc__


def resplit(arr, axis=None) -> DNDarray:
    """
    Out-of-place redistribution of the content of the ``DNDarray``. Allows to "unsplit" (i.e. gather) all values from all
    nodes as well as the definition of new axis along which the array is split without changes to the values.
    WARNING: this operation might involve a significant communication overhead. Use it sparingly and preferably for
    small arrays.

    Parameters
    ----------
    arr : DNDarray
        The array from which to resplit
    axis : int or None
        The new split axis, ``None`` denotes gathering, an int will set the new split axis

    Examples
    --------
    >>> a = ht.zeros((4, 5,), split=0)
    >>> a.lshape
    (0/2) (2, 5)
    (1/2) (2, 5)
    >>> b = resplit(a, None)
    >>> b.split
    None
    >>> b.lshape
    (0/2) (4, 5)
    (1/2) (4, 5)
    >>> a = ht.zeros((4, 5,), split=0)
    >>> a.lshape
    (0/2) (2, 5)
    (1/2) (2, 5)
    >>> b = resplit(a, 1)
    >>> b.split
    1
    >>> b.lshape
    (0/2) (4, 3)
    (1/2) (4, 2)
    """
    # sanitize the axis to check whether it is in range
    axis = stride_tricks.sanitize_axis(arr.shape, axis)

    # early out for unchanged content
    if axis == arr.split:
        return arr.copy()
    if axis is None:
        # new_arr = arr.copy()
        gathered = torch.empty(
            arr.shape, dtype=arr.dtype.torch_type(), device=arr.device.torch_device
        )
        counts, displs, _ = arr.comm.counts_displs_shape(arr.shape, arr.split)
        arr.comm.Allgatherv(arr._DNDarray__array, (gathered, counts, displs), recv_axis=arr.split)
        new_arr = factories.array(gathered, is_split=axis, device=arr.device, dtype=arr.dtype)
        return new_arr
    # tensor needs be split/sliced locally
    if arr.split is None:
        temp = arr._DNDarray__array[arr.comm.chunk(arr.shape, axis)[2]]
        new_arr = factories.array(temp, is_split=axis, device=arr.device, dtype=arr.dtype)
        return new_arr

    arr_tiles = tiling.SplitTiles(arr)
    new_arr = factories.empty(arr.gshape, split=axis, dtype=arr.dtype, device=arr.device)
    new_tiles = tiling.SplitTiles(new_arr)
    rank = arr.comm.rank
    waits = []
    rcv_waits = {}
    for rpr in range(arr.comm.size):
        # need to get where the tiles are on the new one first
        # rpr is the destination
        new_locs = torch.where(new_tiles.tile_locations == rpr)
        new_locs = torch.stack([new_locs[i] for i in range(arr.ndim)], dim=1)

        for i in range(new_locs.shape[0]):
            key = tuple(new_locs[i].tolist())
            spr = arr_tiles.tile_locations[key].item()
            to_send = arr_tiles[key]
            if spr == rank and spr != rpr:
                waits.append(arr.comm.Isend(to_send.clone(), dest=rpr, tag=rank))
            elif spr == rpr and rpr == rank:
                new_tiles[key] = to_send.clone()
            elif rank == rpr:
                buf = torch.zeros_like(new_tiles[key])
                rcv_waits[key] = [arr.comm.Irecv(buf=buf, source=spr, tag=spr), buf]
    for w in waits:
        w.wait()
    for k in rcv_waits.keys():
        rcv_waits[k][0].wait()
        new_tiles[k] = rcv_waits[k][1]

    return new_arr


def vstack(tup) -> DNDarray:
    """
    Stack arrays in sequence vertically (row wise).
    This is equivalent to concatenation along the first axis.
    This function makes most sense for arrays with up to 3 dimensions. For
    instance, for pixel-data with a height (first axis), width (second axis),
    and r/g/b channels (third axis). The :func:`concatenate` function provides more general
    stacking operations.

    Parameters
    ----------
    tup : Tuple[DNDarray,...]
        The arrays must have the same shape along all but the first axis.
        1-D arrays must have the same length.

    Notes
    -------
    The split axis will be switched to 1 in the case that both elements are 1D and split=0

    Examples
    --------
    >>> a = ht.array([1, 2, 3])
    >>> b = ht.array([2, 3, 4])
    >>> ht.vstack((a,b))
    [0] tensor([[1, 2, 3],
    [0]         [2, 3, 4]])
    [1] tensor([[1, 2, 3],
    [1]         [2, 3, 4]])
    >>> a = ht.array([1, 2, 3], split=0)
    >>> b = ht.array([2, 3, 4], split=0)
    >>> ht.vstack((a,b))
    [0] tensor([[1, 2],
    [0]         [2, 3]])
    [1] tensor([[3],
    [1]         [4]])
    >>> a = ht.array([[1], [2], [3]], split=0)
    >>> b = ht.array([[2], [3], [4]], split=0)
    >>> ht.vstack((a,b))
    [0] tensor([[1],
    [0]         [2],
    [0]         [3]])
    [1] tensor([[2],
    [1]         [3],
    [1]         [4]])
    """
    tup = list(tup)
    for cn, arr in enumerate(tup):
        if len(arr.gshape) == 1:
            tup[cn] = arr.expand_dims(0).resplit_(arr.split)

    return concatenate(tup, axis=0)


def topk(a, k, dim=None, largest=True, sorted=True, out=None):
    """
    Returns the k highest entries in the array.
    (Not Stable for split arrays)

    Parameters:
    -------
    a: DNDarray
        Array to take items from
    k: int
        Number of items to take
    dim: int
        Dimension along which to take, per default the last dimension
    largest: bool
        Return either the k largest or smallest items
    sorted: bool
        Whether to sort the output (descending if largest=True, else ascending)
    out: tuple of ht.DNDarrays
        (items, indices) to put the result in

    Returns
    -------
    items: ht.DNDarray of shape (k,)
        The selected items
    indices: ht.DNDarray of shape (k,)
        The respective indices

    Examples
    --------
    >>> a = ht.array([1, 2, 3])
    >>> ht.topk(a,2)
    (tensor([3, 2]), tensor([2, 1]))
    >>> a = ht.array([[1,2,3],[1,2,3]])
    >>> ht.topk(a,2,dim=1)
   (tensor([[3, 2],
        [3, 2]]),
    tensor([[2, 1],
        [2, 1]]))
    >>> a = ht.array([[1,2,3],[1,2,3]], split=1)
    >>> ht.topk(a,2,dim=1)
   (tensor([[3],
        [3]]), tensor([[1],
        [1]]))
    (tensor([[2],
        [2]]), tensor([[1],
        [1]]))
    """

    if dim is None:
        dim = len(a.shape) - 1

    if largest:
        neutral_value = -constants.sanitize_infinity(a._DNDarray__array.dtype)
    else:
        neutral_value = constants.sanitize_infinity(a._DNDarray__array.dtype)

    def local_topk(*args, **kwargs):
        shape = a.lshape

        if shape[dim] < k:
            result, indices = torch.topk(args[0], shape[dim], largest=largest, sorted=sorted)
            if dim == a.split:
                # Pad the result with neutral values to fill the buffer
                size = list(result.shape)
                padding_sizes = [
                    k - size[dim] if index == dim else 0
                    for index, item in enumerate(list(result.shape))
                ]
                padding = torch.nn.ConstantPad1d(padding_sizes, neutral_value)
                result = padding(result)
                # Different value for indices padding to prevent type casting issues
                padding = torch.nn.ConstantPad1d(padding_sizes, 0)
                indices = padding(indices)
        else:
            result, indices = torch.topk(args[0], k=k, dim=dim, largest=largest, sorted=sorted)

        # add offset of data chunks if reduction is computed across split axis
        if dim == a.split:
            offset, _, _ = a.comm.chunk(shape, a.split)
            indices = indices.clone()
            indices += torch.tensor(offset * a.comm.rank, dtype=indices.dtype)

        local_shape = list(result.shape)
        local_shape_len = len(shape)

        metadata = torch.tensor([k, dim, largest, sorted, local_shape_len, *local_shape])
        send_buffer = torch.cat(
            (metadata.double(), result.double().flatten(), indices.flatten().double())
        )

        return send_buffer

    gres = operations.__reduce_op(
        a,
        local_topk,
        MPI_TOPK,
        axis=dim,
        neutral=neutral_value,
        dim=dim,
        sorted=sorted,
        largest=largest,
    )

    # Split data again to return a tuple
    local_result = gres._DNDarray__array
    shape_len = int(local_result[4])

    gres, gindices = local_result[5 + shape_len :].chunk(2)
    gres = gres.reshape(*local_result[5 : 5 + shape_len].int())
    gindices = gindices.reshape(*local_result[5 : 5 + shape_len].int())

    # Create output with correct split
    if dim == a.split:
        is_split = None
        split = a.split
    else:
        is_split = a.split
        split = None

    final_array = factories.array(
        gres, dtype=a.dtype, device=a.device, split=split, is_split=is_split
    )
    final_indices = factories.array(
        gindices, dtype=torch.int64, device=a.device, split=split, is_split=is_split
    )

    if out is not None:
        if out[0].shape != final_array.shape or out[1].shape != final_indices.shape:
            raise ValueError(
                "Expecting output buffer tuple of shape ({}, {}), got ({}, {})".format(
                    gres.shape, gindices.shape, out[0].shape, out[1].shape
                )
            )
        out[0]._DNDarray__array.storage().copy_(final_array._DNDarray__array.storage())
        out[1]._DNDarray__array.storage().copy_(final_indices._DNDarray__array.storage())

        out[0]._DNDarray__dtype = a.dtype
        out[1]._DNDarray__dtype = types.int64

    return final_array, final_indices


def mpi_topk(a, b, mpi_type):
    # Parse Buffer
    a_parsed = torch.from_numpy(np.frombuffer(a, dtype=np.float64))
    b_parsed = torch.from_numpy(np.frombuffer(b, dtype=np.float64))

    # Collect metadata from Buffer
    k = int(a_parsed[0].item())
    dim = int(a_parsed[1].item())
    largest = bool(a_parsed[2].item())
    sorted = bool(a_parsed[3].item())

    # Offset is the length of the shape on the buffer
    len_shape_a = int(a_parsed[4])
    shape_a = a_parsed[5 : 5 + len_shape_a].int().tolist()
    len_shape_b = int(b_parsed[4])
    shape_b = b_parsed[5 : 5 + len_shape_b].int().tolist()

    # separate the data into values, indices
    a_values, a_indices = a_parsed[len_shape_a + 5 :].chunk(2)
    b_values, b_indices = b_parsed[len_shape_b + 5 :].chunk(2)

    # reconstruct the flatened data by shape
    a_values = a_values.reshape(shape_a)
    a_indices = a_indices.reshape(shape_a)
    b_values = b_values.reshape(shape_b)
    b_indices = b_indices.reshape(shape_b)

    # stack the data to actually run topk on
    values = torch.cat((a_values, b_values), dim=dim)
    indices = torch.cat((a_indices, b_indices), dim=dim)

    result, k_indices = torch.topk(values, k, dim=dim, largest=largest, sorted=sorted)
    indices = torch.gather(indices, dim, k_indices)

    metadata = a_parsed[0 : len_shape_a + 5]
    final_result = torch.cat((metadata, result.double().flatten(), indices.double().flatten()))

    b_parsed.copy_(final_result)


MPI_TOPK = MPI.Op.Create(mpi_topk, commute=True)<|MERGE_RESOLUTION|>--- conflicted
+++ resolved
@@ -891,14 +891,13 @@
     return factories.array(data, dtype=a.dtype, is_split=axis, device=a.device, comm=a.comm)
 
 
-<<<<<<< HEAD
 DNDarray.reshape = lambda self, shape, axis: reshape(self, shape, axis)
 DNDarray.reshape.__doc__ = reshape.__doc__
 
 
-def shape(a) -> Tuple[int, ...]:
-=======
-def rot90(m, k=1, axes=(0, 1)):
+def rot90(
+    m: DNDarray, k: int = 1, axes: Union[int, List[int, ...], Tuple[int, ...]] = (0, 1)
+) -> DNDarray:
     """
     Rotate an array by 90 degrees in the plane specified by axes.
     Rotation direction is from the first towards the second axis.
@@ -960,7 +959,7 @@
     if len(axes) != 2:
         raise ValueError("len(axes) must be 2.")
 
-    if not isinstance(m, dndarray.DNDarray):
+    if not isinstance(m, DNDarray):
         raise TypeError("expected m to be a ht.DNDarray, but was {}".format(type(m)))
 
     if axes[0] == axes[1] or np.absolute(axes[0] - axes[1]) == m.ndim:
@@ -996,8 +995,11 @@
         return flip(linalg.transpose(m, axes_list), axes[1])
 
 
-def shape(a):
->>>>>>> 4117db8b
+DNDarray.rot90 = lambda self, k, axis: rot90(self, k, axis)
+DNDarray.rot90.__doc__ = rot90.__doc__
+
+
+def shape(a: DNDarray) -> Tuple[int, ...]:
     """
     Returns the shape of a DNDarray `a`.
 
