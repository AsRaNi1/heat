import numpy as np
import torch
import warnings

from .communication import MPI

from . import dndarray
from . import factories
from . import stride_tricks
from . import types


__all__ = ["sanitize_in", "sanitize_out", "sanitize_sequence", "scalar_to_1d"]


def sanitize_in(x):
    """
    Raise TypeError if input is not DNDarray

    Parameters
    ----------
    x : Object
    """
    if not isinstance(x, dndarray.DNDarray):
        raise TypeError("input must be a DNDarray, is {}".format(type(x)))


def sanitize_out(out, output_shape, output_split, output_device):
    """
    Validate out buffer

    Parameters
    ----------
    out : Object
          the `out` buffer where the result of some operation will be stored

    output_shape : Tuple
                   the calculated shape returned by the operation

    output_split : Int
                   the calculated split axis returned by the operation

    output_device : Str
                    "cpu" or "gpu" as per location of data
    """

    if not isinstance(out, dndarray.DNDarray):
        raise TypeError("expected `out` to be None or a DNDarray, but was {}".format(type(out)))

    if out.gshape != output_shape:
        raise ValueError(
            "Expecting output buffer of shape {}, got {}".format(output_shape, out.shape)
        )
    if out.split is not output_split:
        raise ValueError(
            "Split axis of output buffer is inconsistent with split semantics (see documentation)."
        )
    if out.device is not output_device:
        raise ValueError(
            "Device mismatch: out is on {}, should be on {}".format(out.device, output_device)
        )


def sanitize_sequence(seq):
    """
    Check if sequence is valid, return list.

    Parameters
    ----------
    seq : Union[Sequence[ints, ...], Sequence[floats, ...], DNDarray, torch.tensor]

    Returns
    -------
    seq : List
    """
    if isinstance(seq, list):
        return seq
    elif isinstance(seq, tuple):
        return list(seq)
<<<<<<< HEAD
=======
    elif isinstance(seq, dndarray.DNDarray):
        if seq.split is None:
            return seq.larray.tolist()
        else:
            raise ValueError(
                "seq is a distributed DNDarray, expected a list, a tuple, or a process-local array."
            )
    elif isinstance(seq, torch.Tensor):
        return seq.tolist()
>>>>>>> 5cd2b420
    else:
        raise TypeError("seq must be a list or a tuple, got {}".format(type(seq)))


def scalar_to_1d(x):
    """
    Turn a scalar DNDarray into a 1-D DNDarray with 1 element.

    Parameters
    ----------
    x : DNDarray
        with `x.ndim = 0`

    Returns
    -------
    x : DNDarray
        where `x.ndim = 1` and `x.shape = (1,)`
    """
    return factories.array(x.larray.unsqueeze(0), dtype=x.dtype, split=x.split, comm=x.comm)<|MERGE_RESOLUTION|>--- conflicted
+++ resolved
@@ -77,18 +77,6 @@
         return seq
     elif isinstance(seq, tuple):
         return list(seq)
-<<<<<<< HEAD
-=======
-    elif isinstance(seq, dndarray.DNDarray):
-        if seq.split is None:
-            return seq.larray.tolist()
-        else:
-            raise ValueError(
-                "seq is a distributed DNDarray, expected a list, a tuple, or a process-local array."
-            )
-    elif isinstance(seq, torch.Tensor):
-        return seq.tolist()
->>>>>>> 5cd2b420
     else:
         raise TypeError("seq must be a list or a tuple, got {}".format(type(seq)))
 
