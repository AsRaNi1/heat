--- conflicted
+++ resolved
@@ -1,13 +1,13 @@
 """Provides a collection of signal-processing operations"""
 
 import torch
-from typing import Union, Tuple, Sequence
+import numpy as np
 
 from .communication import MPI
 from .dndarray import DNDarray
 from .types import promote_types
-from .manipulations import pad
-from .factories import array
+from .manipulations import pad, flip
+from .factories import array, zeros
 import torch.nn.functional as fc
 
 __all__ = ["convolve"]
@@ -15,14 +15,13 @@
 
 def convolve(a: DNDarray, v: DNDarray, mode: str = "full") -> DNDarray:
     """
-    Returns the discrete, linear convolution of two one-dimensional `DNDarray`s.
-
+    Returns the discrete, linear convolution of two one-dimensional `DNDarray`s or scalars.
     Parameters
     ----------
-    a : DNDarray
-        One-dimensional signal `DNDarray` of shape (N,)
-    v : DNDarray
-        One-dimensional filter weight `DNDarray` of shape (M,).
+    a : DNDarray or scalar
+        One-dimensional signal `DNDarray` of shape (N,) or scalar.
+    v : DNDarray or scalar
+        One-dimensional filter weight `DNDarray` of shape (M,) or scalar.
     mode : str
         Can be 'full', 'valid', or 'same'. Default is 'full'.
         'full':
@@ -39,21 +38,10 @@
           convolution product is only given for points where the signals
           overlap completely. Values outside the signal boundary have no
           effect.
-
-    Notes
-    -----
-        Contrary to the original `numpy.convolve`, this function does not
-        swap the input arrays if the second one is larger than the first one.
-        This is because `a`, the signal, might be memory-distributed,
-        whereas the filter `v` is assumed to be non-distributed,
-        i.e. a copy of `v` will reside on each process.
-
-
     Examples
     --------
     Note how the convolution operator flips the second array
     before "sliding" the two across one another:
-
     >>> a = ht.ones(10)
     >>> v = ht.arange(3).astype(ht.float)
     >>> ht.convolve(a, v, mode='full')
@@ -62,7 +50,25 @@
     DNDarray([1., 3., 3., 3., 3.])
     >>> ht.convolve(a, v, mode='valid')
     DNDarray([3., 3., 3.])
+    >>> a = ht.ones(10, split = 0)
+    >>> v = ht.arange(3, split = 0).astype(ht.float)
+    >>> ht.convolve(a, v, mode='valid')
+    DNDarray([3., 3., 3., 3., 3., 3., 3., 3.])
+    [0/3] DNDarray([3., 3., 3.])
+    [1/3] DNDarray([3., 3., 3.])
+    [2/3] DNDarray([3., 3.])
+    >>> a = ht.ones(10, split = 0)
+    >>> v = ht.arange(3, split = 0)
+    >>> ht.convolve(a, v)
+    DNDarray([0., 1., 3., 3., 3., 3., 3., 3., 3., 3., 3., 2.], dtype=ht.float32, device=cpu:0, split=0)
+    [0/3] DNDarray([0., 1., 3., 3.])
+    [1/3] DNDarray([3., 3., 3., 3.])
+    [2/3] DNDarray([3., 3., 3., 2.])
     """
+    if np.isscalar(a):
+        a = array([a])
+    if np.isscalar(v):
+        v = array([v])
     if not isinstance(a, DNDarray):
         try:
             a = array(a)
@@ -77,24 +83,25 @@
     a = a.astype(promoted_type)
     v = v.astype(promoted_type)
 
-    if v.is_distributed():
-        raise TypeError("Distributed filter weights are not supported")
     if len(a.shape) != 1 or len(v.shape) != 1:
         raise ValueError("Only 1-dimensional input DNDarrays are allowed")
-    if a.shape[0] <= v.shape[0]:
-        raise ValueError("Filter size must not be greater than or equal to signal size")
     if mode == "same" and v.shape[0] % 2 == 0:
         raise ValueError("Mode 'same' cannot be used with even-sized kernel")
+    if not v.is_balanced():
+        raise ValueError("Only balanced kernel weights are allowed")
+
+    if v.shape[0] > a.shape[0]:
+        a, v = v, a
 
     # compute halo size
-    halo_size = v.shape[0] // 2
+    halo_size = torch.max(v.lshape_map[:, 0]).item() // 2
 
     # pad DNDarray with zeros according to mode
     if mode == "full":
         pad_size = v.shape[0] - 1
         gshape = v.shape[0] + a.shape[0] - 1
     elif mode == "same":
-        pad_size = halo_size
+        pad_size = v.shape[0] // 2
         gshape = a.shape[0]
     elif mode == "valid":
         pad_size = 0
@@ -105,8 +112,10 @@
     a = pad(a, pad_size, "constant", 0)
 
     if a.is_distributed():
-        if (v.shape[0] > a.lshape_map[:, 0]).any():
-            raise ValueError("Filter weight is larger than the local chunks of signal")
+        if (v.lshape_map[:, 0] > a.lshape_map[:, 0]).any():
+            raise ValueError(
+                "Local chunk of filter weight is larger than the local chunks of signal"
+            )
         # fetch halos and store them in a.halo_next/a.halo_prev
         a.get_halo(halo_size)
         # apply halos to local array
@@ -114,11 +123,21 @@
     else:
         signal = a.larray
 
+    # flip filter for convolution as Pytorch conv1d computes correlations
+    v = flip(v, [0])
+    if v.larray.shape != v.lshape_map[0]:
+        # pads weights if input kernel is uneven
+        target = torch.zeros(v.lshape_map[0][0], dtype=v.larray.dtype, device=v.larray.device)
+        pad_size = v.lshape_map[0][0] - v.larray.shape[0]
+        target[pad_size:] = v.larray
+        weight = target
+    else:
+        weight = v.larray
+
+    t_v = weight  # stores temporary weight
+
     # make signal and filter weight 3D for Pytorch conv1d function
     signal = signal.reshape(1, 1, signal.shape[0])
-
-    # flip filter for convolution as Pytorch conv1d computes correlations
-    weight = v.larray.flip(dims=(0,))
     weight = weight.reshape(1, 1, weight.shape[0])
 
     # cast to float if on GPU
@@ -126,8 +145,8 @@
         float_type = promote_types(signal.dtype, torch.float32).torch_type()
         signal = signal.to(float_type)
         weight = weight.to(float_type)
-
-<<<<<<< HEAD
+        t_v = t_v.to(float_type)
+
     if v.is_distributed():
         size = v.comm.size
 
@@ -179,25 +198,4 @@
             a.device,
             a.comm,
             balanced=False,
-        ).astype(a.dtype.torch_type())
-=======
-    # apply torch convolution operator
-    signal_filtered = fc.conv1d(signal, weight)
-
-    # unpack 3D result into 1D
-    signal_filtered = signal_filtered[0, 0, :]
-
-    # if kernel shape along split axis is even we need to get rid of duplicated values
-    if a.comm.rank != 0 and v.shape[0] % 2 == 0:
-        signal_filtered = signal_filtered[1:]
-
-    return DNDarray(
-        signal_filtered.contiguous(),
-        (gshape,),
-        signal_filtered.dtype,
-        a.split,
-        a.device,
-        a.comm,
-        balanced=False,
-    ).astype(a.dtype.torch_type())
->>>>>>> cbd537fe
+        ).astype(a.dtype.torch_type())