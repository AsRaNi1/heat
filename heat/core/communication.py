--- conflicted
+++ resolved
@@ -488,7 +488,7 @@
         """
 
         # dummy allocation for *v calls
-         # ToDO: Propper implementation of usage
+        # ToDO: Propper implementation of usage
         send_counts, send_displs, recv_counts, recv_displs = None, None, None, None,
 
         # unpack the send buffer
@@ -512,7 +512,6 @@
         # keep a reference to the original buffer object
         original_recvbuf = recvbuf
 
-
         # permute the send_axis order so that the split send_axis is the first to be transmitted
         if(axis !=0 ):
             send_axis_permutation = list(range(sendbuf.ndimension()))
@@ -524,42 +523,22 @@
             recv_axis_permutation[0], recv_axis_permutation[axis] = axis, 0
             recvbuf = recvbuf.permute(*recv_axis_permutation)
 
-<<<<<<< HEAD
-          # prepare buffer objects
-=======
-
         # prepare buffer objects
->>>>>>> 8e6d44c9
         if sendbuf is  MPI.IN_PLACE or not isinstance(sendbuf, torch.Tensor):
             mpi_sendbuf = sendbuf
         else:
             mpi_sendbuf = self.as_buffer(sendbuf, send_counts, send_displs)
-
-
             if send_counts is not None:
                 mpi_sendbuf[1] = mpi_sendbuf[1][0][self.rank]
 
-<<<<<<< HEAD
-
-
-=======
-        self.Barrier()
->>>>>>> 8e6d44c9
         if recvbuf is MPI.IN_PLACE or not isinstance(recvbuf, torch.Tensor):
             mpi_recvbuf = recvbuf
         else:
             mpi_recvbuf = self.as_buffer(recvbuf, recv_counts, recv_displs)
-
             if recv_counts is None:
                 mpi_recvbuf[1] //= self.size
 
-<<<<<<< HEAD
-
-         # perform the scatter operation
-=======
-        self.Barrier()
         # perform the scatter operation
->>>>>>> 8e6d44c9
         exit_code = func(mpi_sendbuf, mpi_recvbuf, **kwargs)
 
         # undo the recvbuf permutation and assign the temporary buffer to the original recvbuf
@@ -658,14 +637,12 @@
         # keep a reference to the original buffer object
         original_recvbuf = recvbuf
 
-
-        #simple case, continuos buffers can be transmitted as is
+        # Simple case, continuos buffers can be transmitted as is
         if(send_axis < 2 and recv_axis < 2):
-
             send_axis_permutation = list(range(recvbuf.ndimension()))
             recv_axis_permutation = list(range(recvbuf.ndimension()))
 
-            #Minimal Fix; Could possibly be improved when reworking counts, displs algorithmics
+            # Minimal Fix; Could possibly be improved when reworking counts, displs algorithmics
             if(self.size>1):
                 send_axis_permutation[0], send_axis_permutation[send_axis] = send_axis, 0
                 recv_axis_permutation[0], recv_axis_permutation[recv_axis] = recv_axis, 0
@@ -690,8 +667,6 @@
             if recv_axis != 0:
                 recvbuf = recvbuf.permute(*recv_axis_permutation)
                 original_recvbuf.set_(recvbuf.storage(), recvbuf.storage_offset(), recvbuf.shape, recvbuf.stride())
-
-
 
         # slightly more difficult situation, senc and receive buffer need custom datatype preparation;
         # operation is performed via alltoallw
