from mpi4py import MPI

import numpy as np
import os
import subprocess
import torch

from .stride_tricks import sanitize_axis

# check whether OpenMPI support CUDA-aware MPI
if 'openmpi' in os.environ.get('MPI_SUFFIX', '').lower():
    buffer = subprocess.check_output(['ompi_info', '--parsable', '--all'])
    CUDA_AWARE_MPI = b'mpi_built_with_cuda_support:value:true' in buffer
else:
    CUDA_AWARE_MPI = False


class Communication:
    @staticmethod
    def is_distributed():
        return NotImplemented

    def __init__(self):
        return NotImplemented

    def chunk(self, shape, split):
        """
        Calculates the chunk of data that will be assigned to this compute node given a global data shape and a split
        axis.
        Parameters
        ----------
        shape : tuple of ints
            the global shape of the data to be split
        split : int
            the axis along which to chunk the data
        Returns
        -------
        offset : int
            the offset in the split dimension
        local_shape : tuple of ints
            the resulting local shape if the global input shape is chunked on the split axis
        slices : tuple of slices
            the chunk slices with respect to the given shape
        """
        return NotImplemented


class MPICommunication(Communication):
    # static mapping of torch types to the respective MPI type handle
    __mpi_type_mappings = {
        torch.bool: MPI.BOOL,
        torch.uint8: MPI.UNSIGNED_CHAR,
        torch.int8: MPI.SIGNED_CHAR,
        torch.int16: MPI.SHORT_INT,
        torch.int32: MPI.INT,
        torch.int64: MPI.LONG,
        torch.float32: MPI.FLOAT,
        torch.float64: MPI.DOUBLE
    }

    def __init__(self, handle=MPI.COMM_WORLD):
        self.handle = handle
        self.rank = handle.Get_rank()
        self.size = handle.Get_size()

    def is_distributed(self):
        """
        Determines whether the communicator is distributed, i.e. handles more than one node.

        Returns
        -------
            distribution_flag : bool
                flag indicating whether the communicator contains distributed resources
        """
        return self.size > 1

    def chunk(self, shape, split):
        """
        Calculates the chunk of data that will be assigned to this compute node given a global data shape and a split
        axis.

        Parameters
        ----------
        shape : tuple of ints
            the global shape of the data to be split
        split : int
            the axis along which to chunk the data

        Returns
        -------
        offset : int
            the offset in the split dimension
        local_shape : tuple of ints
            the resulting local shape if the global input shape is chunked on the split axis
        slices : tuple of slices
            the chunk slices with respect to the given shape
        """
        # ensure the split axis is valid, we actually do not need it
        split = sanitize_axis(shape, split)
        if split is None:
            return 0, shape, tuple(slice(0, end) for end in shape)

        dims = len(shape)
        size = shape[split]
        chunk = size // self.size
        remainder = size % self.size

        if remainder > self.rank:
            chunk += 1
            start = self.rank * chunk
        else:
            start = self.rank * chunk + remainder
        end = start + chunk

        return start, \
            tuple(shape[i] if i != split else end - start for i in range(dims)), \
            tuple(slice(0, shape[i]) if i != split else slice(start, end) for i in range(dims))

    def counts_displs_shape(self, shape, axis):
        """
        Calculates the item counts, displacements and output shape for a variable sized all-to-all MPI-call (e.g.
        MPI_Alltoallv). The passed shape is regularly chunk along the given axis and for all nodes.

        Parameters
        ----------
        shape : tuple(int)
            The object for which to calculate the chunking.
        axis : int
            The axis along which the chunking is performed.

        Returns
        -------
        counts_and_displs : two-tuple of tuple of ints
            The counts and displacements for all nodes
        """
        # the elements send/received by all nodes
        counts = np.full((self.size,), shape[axis] // self.size)
        counts[:shape[axis] % self.size] += 1

        # the displacements into the buffer
        displs = np.zeros((self.size,), dtype=counts.dtype)
        np.cumsum(counts[:-1], out=displs[1:])

        # helper that calculates the output shape for a receiving buffer under the assumption all nodes have an equally
        # sized input compared to this node
        output_shape = list(shape)
        output_shape[axis] = self.size * counts[self.rank]

        return tuple(counts), tuple(displs), tuple(output_shape)

    @classmethod
    def mpi_type_and_elements_of(cls, obj, counts, displs):
        """
        Determines the MPI data type and number of respective elements for the given tensor. In case the tensor is
        contiguous in memory, a native MPI data type can be used. Otherwise, a derived data type is automatically
        constructed using the storage information of the passed object.

        Parameters
        ----------
        obj : ht.DNDarray or torch.Tensor
            The object for which to construct the MPI data type and number of elements
        counts : tuple of ints, optional
            Optional counts arguments for variable MPI-calls (e.g. Alltoallv)
        displs : tuple of ints, optional
            Optional displacements arguments for variable MPI-calls (e.g. Alltoallv)

        Returns
        -------
        type : MPI.Datatype
            The data type object
        elements : int or tuple of ints
            The number of elements of the respective data type

        # ToDo: The option to explicitely specify the counts and displacements to be send still needs propper implementation

        """
        mpi_type, elements = cls.__mpi_type_mappings[obj.dtype], torch.numel(obj)

        # simple case, continuous memory can be transmitted as is
        if obj.is_contiguous():
            if counts is None:
                return mpi_type, elements
            else:
                factor = np.prod(obj.shape[1:])
                return mpi_type, (tuple(factor * ele for ele in counts), (tuple(factor * ele for ele in displs)),)

        # non-continuous memory, e.g. after a transpose, has to be packed in derived MPI types
        elements = obj.shape[0]
        shape = obj.shape[1:]
        strides = [1] * len(shape)
        strides[0] = obj.stride()[-1]
        strides = strides[::-1]
        offsets = [obj.element_size() * stride for stride in obj.stride()[:-1]]

        # chain the types based on the
        for i in range(len(shape) - 1, -1, -1):
            mpi_type = mpi_type.Create_vector(shape[i], 1, strides[i]).Create_resized(0, offsets[i])
            mpi_type.Commit()

        if counts is not None:
            return mpi_type, (counts, displs,)
        return mpi_type, elements

    @classmethod
    def as_mpi_memory(cls, obj):
        """
        Converts the passed Torch tensor into an MPI compatible memory view.

        Parameters
        ----------
        obj : torch.Tensor
            The tensor to be converted into a MPI memory view.

        Returns
        -------
        mpi_memory : MPI.memory
            The MPI memory objects of the passed tensor.
        """
        # in case of GPUs, the memory has to be copied to host memory if CUDA-aware MPI is not supported
        pointer = obj.data_ptr() if CUDA_AWARE_MPI else obj.cpu().data_ptr()
        pointer += obj.storage_offset()

        return MPI.memory.fromaddress(pointer, 0)

    @classmethod
    def as_buffer(cls, obj, counts=None, displs=None):
        """
        Converts a passed torch tensor into a memory buffer object with associated number of elements and MPI data type.

        Parameters
        ----------
        obj : torch.Tensor
            The object to be converted into a buffer representation.
        counts : tuple of ints, optional
            Optional counts arguments for variable MPI-calls (e.g. Alltoallv)
        displs : tuple of ints, optional
            Optional displacements arguments for variable MPI-calls (e.g. Alltoallv)

        Returns
        -------
        buffer : list[MPI.memory, int, MPI.Datatype] or list[MPI.memory, tuple of int, MPI.Datatype]
            The buffer information of the passed tensor, ready to be passed as MPI send or receive buffer.
        """
        mpi_type, elements = cls.mpi_type_and_elements_of(obj, counts, displs)

        return [cls.as_mpi_memory(obj), elements, mpi_type]

    def alltoall_sendbuffer(self, obj):
        """
        Converts a passed torch tensor into a memory buffer object with associated number of elements and MPI data type.
        XXX: might not work for all MPI stacks. Might require multiple type commits or so

        Parameters
        ----------
        obj: torch.Tensor
             The object to be transformed into a custom MPI datatype

        """
        mpi_type, elements = self.__mpi_type_mappings[obj.dtype], torch.numel(obj)

        nproc = self.size
        shape = obj.shape
        strides = [1] * len(shape)
        strides[-1] = obj.stride()[-1]
        offsets = [0] * len(shape)
        offsets[1:] = [obj.element_size() * stride for stride in obj.stride()[:-1]]

        # Step 1: Wrap along axes > 1 (all axes except send_axis and recv_axis
        for i in range(len(shape) - 1, 1, -1):
            mpi_type = mpi_type.Create_vector(shape[i], 1, strides[i]).Create_resized(0, offsets[i])
            mpi_type.Commit()

        # Step 2: Create Custom sized vector datatypes, according to rank-specific size along send_axis
        # send_elements has nproc entries, defining how many vectors of mpi_type are stacked together for each process to receive along the send_axis
        send_elements = np.full((nproc,), obj.shape[1] // nproc)
        send_elements[:obj.shape[1] % nproc] += 1

        #Create short_Type from the last entry of send_elements
        mpi_short_type = mpi_type.Create_vector(send_elements[-1], 1, strides[1]).Create_resized(0, offsets[1])
        mpi_short_type.Commit()
        #Create long_Type from the first entry of send_elements (wraps one more mpi_type vector than short_Type
        mpi_long_type = mpi_type.Create_vector(send_elements[0], 1, strides[1]).Create_resized(0, offsets[1])
        mpi_long_type.Commit()

        #Step 3: Pack short_type and long_type along the recv_axis
        mpi_short_type=mpi_short_type.Create_vector(shape[0], 1, strides[0]).Create_resized(0, send_elements[-1] * obj.stride()[1] * obj.element_size())
        mpi_short_type.Commit()
        mpi_long_type=mpi_long_type.Create_vector(shape[0], 1, strides[0]).Create_resized(0, send_elements[0] * obj.stride()[1] * obj.element_size())
        mpi_long_type.Commit()

        #Step 4: Prepare sencounts, senddispls and sendtypes for alltoallw
        # to each process 1 element (=sendcount) of the custom prepared long or short type will be send
        sendcount = [1] * nproc
        tmp_displs = [0] * nproc
        tmp_displs[1:] = np.cumsum(send_elements[:-1] )
        element_size = obj.element_size()
        senddispls = [element_size * obj.stride()[1] * d for d in tmp_displs]
        sendtypes = [mpi_short_type] * nproc
        for i in range(obj.shape[1] % nproc):
            sendtypes[i] = mpi_long_type

        return self.as_mpi_memory(obj), (sendcount, senddispls), sendtypes

    def alltoall_recvbuffer(self, obj):
        """
        Converts a passed torch tensor into a memory buffer object with associated number of elements and MPI data type.
        XXX: might not work for all MPI stacks. Might require multiple type commits or so

        Parameters
        ----------
        obj: torch.Tensor
             The object to be transformed into a custom MPI datatype
        """

        mpi_type, elements = self.__mpi_type_mappings[obj.dtype], torch.numel(obj)

        nproc = self.size
        shape = obj.shape[1:]
        strides = [1] * len(shape)
        strides[0] = obj.stride()[-1]
        strides = strides[::-1]
        offsets = [obj.element_size() * stride for stride in obj.stride()[:-1]]

        # Step 1: Wrap along axes > 0 (all axes except recv_axis)
        for i in range(len(shape) - 1, -1, -1):
            mpi_type = mpi_type.Create_vector(shape[i], 1, strides[i]).Create_resized(0, offsets[i])
            mpi_type.Commit()

        # Step 2: Receive blocks along the recv axis
        # Prepare recvcount, senddispls and sendtypes for alltoallw
        recvcount = np.full((nproc,), obj.shape[0] // nproc)
        recvcount[:obj.shape[0] % nproc]+=1
        # size/extent of mpitype = offsets[0]
        tmp_displs = [0] * nproc
        tmp_displs[1:] = np.cumsum(recvcount[:-1])
        recvdispls = [offsets[0] * d for d in tmp_displs]
        recvtypes = [mpi_type] * nproc

        return self.as_mpi_memory(obj), (recvcount, recvdispls), recvtypes


    def Irecv(self, buf, source=MPI.ANY_SOURCE, tag=MPI.ANY_TAG):
        if isinstance(buf, dndarray.DNDarray):
            buf = buf._DNDarray__array
        if not isinstance(buf, torch.Tensor):
            return self.handle.Irecv(buf, source, tag)

        return self.handle.Irecv(self.as_buffer(buf), source, tag)
    Irecv.__doc__ = MPI.Comm.Irecv.__doc__

    def Recv(self, buf, source=MPI.ANY_SOURCE, tag=MPI.ANY_TAG, status=None):
        if isinstance(buf, dndarray.DNDarray):
            buf = buf._DNDarray__array
        if not isinstance(buf, torch.Tensor):
            return self.handle.Recv(buf, source, tag, status)  
 
        return self.handle.Recv(self.as_buffer(buf), source, tag, status)     
    Recv.__doc__ = MPI.Comm.Recv.__doc__

    def __send_like(self, func, buf, dest, tag):
        if isinstance(buf, dndarray.DNDarray):
            buf = buf._DNDarray__array
        if not isinstance(buf, torch.Tensor):
            return func(buf, dest, tag)

        return func(self.as_buffer(buf), dest, tag)

    def Bsend(self, buf, dest, tag=0):
        return self.__send_like(self.handle.Bsend, buf, dest, tag)
    Bsend.__doc__ = MPI.Comm.Bsend.__doc__

    def Ibsend(self, buf, dest, tag=0):
        return self.__send_like(self.handle.Ibsend, buf, dest, tag)
    Ibsend.__doc__ = MPI.Comm.Ibsend.__doc__

    def Irsend(self, buf, dest, tag=0):
        return self.__send_like(self.handle.Irsend, buf, dest, tag)
    Irsend.__doc__ = MPI.Comm.Irsend.__doc__

    def Isend(self, buf, dest, tag=0):
        return self.__send_like(self.handle.Isend, buf, dest, tag)
    Isend.__doc__ = MPI.Comm.Isend.__doc__

    def Issend(self, buf, dest, tag=0):
        return self.__send_like(self.handle.Issend, buf, dest, tag)
    Issend.__doc__ = MPI.Comm.Issend.__doc__

    def Rsend(self, buf, dest, tag=0):
        return self.__send_like(self.handle.Rsend, buf, dest, tag)
    Rsend.__doc__ = MPI.Comm.Rsend.__doc__

    def Ssend(self, buf, dest, tag=0):
        return self.__send_like(self.handle.Ssend, buf, dest, tag)
    Ssend.__doc__ = MPI.Comm.Ssend.__doc__

    def Send(self, buf, dest, tag=0):
        return self.__send_like(self.handle.Send, buf, dest, tag)
    Send.__doc__ = MPI.Comm.Send.__doc__

    def __broadcast_like(self, func, buf, root):
        # unpack the buffer if it is a HeAT tensor
        if isinstance(buf, dndarray.DNDarray):
            buf = buf._DNDarray__array
        # convert torch tensors to MPI memory buffers
        if not isinstance(buf, torch.Tensor):
            return func(buf, root)

        return func(self.as_buffer(buf), root)

    def Bcast(self, buf, root=0):
        return self.__broadcast_like(self.handle.Bcast, buf, root)
    Bcast.__doc__ = MPI.Comm.Bcast.__doc__

    def Ibcast(self, buf, root=0):
        return self.__broadcast_like(self.handle.Ibcast, buf, root)
    Ibcast.__doc__ = MPI.Comm.Ibcast.__doc__

    def __reduce_like(self, func, sendbuf, recvbuf, *args, **kwargs):
        # unpack the send buffer if it is a HeAT tensor
        if isinstance(sendbuf, dndarray.DNDarray):
            sendbuf = sendbuf._DNDarray__array
        # unpack the receive buffer if it is a HeAT tensor
        if isinstance(recvbuf, dndarray.DNDarray):
            recvbuf = recvbuf._DNDarray__array

        # harmonize the input and output buffers
        # MPI requires send and receive buffers to be of same type and length. If the torch tensors are either not both
        # contiguous or differently strided, they have to be made matching (if possible) first.
        if isinstance(sendbuf, torch.Tensor):
            # convert the send buffer to a pointer, number of elements and type are identical to the receive buffer
            dummy = sendbuf.contiguous()  # make a contiguous copy and reassign the storage, old will be collected
            sendbuf.set_(dummy.storage(), dummy.storage_offset(), size=dummy.shape, stride=dummy.stride())
            sendbuf = self.as_buffer(sendbuf)
        if isinstance(recvbuf, torch.Tensor):
            # nothing matches, the buffers have to be made contiguous
            dummy = recvbuf.contiguous()
            recvbuf.set_(dummy.storage(), dummy.storage_offset(), size=dummy.shape, stride=dummy.stride())
            if sendbuf is MPI.IN_PLACE:
                recvbuf = self.as_buffer(recvbuf)
            else:
                recvbuf = (self.as_mpi_memory(recvbuf), sendbuf[1], sendbuf[2],)

        # perform the actual reduction operation
        return func(sendbuf, recvbuf, *args, **kwargs)

    def Allreduce(self, sendbuf, recvbuf, op=MPI.SUM):
        return self.__reduce_like(self.handle.Allreduce, sendbuf, recvbuf, op)
    Allreduce.__doc__ = MPI.Comm.Allreduce.__doc__

    def Exscan(self, sendbuf, recvbuf, op=MPI.SUM):
        return self.__reduce_like(self.handle.Exscan, sendbuf, recvbuf, op)
    Exscan.__doc__ = MPI.COMM_WORLD.Exscan.__doc__

    def Iallreduce(self, sendbuf, recvbuf, op=MPI.SUM):
        return self.__reduce_like(self.handle.Iallreduce, sendbuf, recvbuf, op)
    Iallreduce.__doc__ = MPI.Comm.Iallreduce.__doc__

    def Iexscan(self, sendbuf, recvbuf, op=MPI.SUM):
        return self.__reduce_like(self.handle.Iexscan, sendbuf, recvbuf, op)
    Iexscan.__doc__ = MPI.COMM_WORLD.Iexscan.__doc__

    def Iscan(self, sendbuf, recvbuf, op=MPI.SUM):
        return self.__reduce_like(self.handle.Iscan, sendbuf, recvbuf, op)
    Iscan.__doc__ = MPI.COMM_WORLD.Iscan.__doc__

    def Ireduce(self, sendbuf, recvbuf, op=MPI.SUM, root=0):
        return self.__reduce_like(self.handle.Ireduce, sendbuf, recvbuf, op, root)
    Ireduce.__doc__ = MPI.Comm.Ireduce.__doc__

    def Reduce(self, sendbuf, recvbuf, op=MPI.SUM, root=0):
        return self.__reduce_like(self.handle.Reduce, sendbuf, recvbuf, op, root)
    Reduce.__doc__ = MPI.Comm.Reduce.__doc__

    def Scan(self, sendbuf, recvbuf, op=MPI.SUM):
        return self.__reduce_like(self.handle.Scan, sendbuf, recvbuf, op)
    Scan.__doc__ = MPI.COMM_WORLD.Scan.__doc__

    def __allgather_like(self, func, sendbuf, recvbuf, send_axis, recv_axis, **kwargs):
        # align the output buffer in the same way as the input buffer by default
        if recv_axis is None:
            recv_axis = send_axis

        # dummy allocation for *v calls
        send_counts, send_displs, recv_counts, recv_displs = None, None, None, None,

        # unpack the send buffer
        if isinstance(sendbuf, tuple):
            sendbuf, send_counts, send_displs = sendbuf
        if isinstance(sendbuf, dndarray.DNDarray):
            sendbuf = sendbuf._DNDarray__array
        if not isinstance(sendbuf, torch.Tensor):
            if send_axis != 0:
                raise TypeError('sendbuf of type {} does not support send_axis != 0'.format(type(sendbuf)))

        # unpack the receive buffer
        if isinstance(recvbuf, tuple):
            recvbuf, recv_counts, recv_displs = recvbuf
        if isinstance(recvbuf, dndarray.DNDarray):
            recvbuf = recvbuf._DNDarray__array
        if not isinstance(recvbuf, torch.Tensor):
            if send_axis != 0:
                raise TypeError('recvbuf of type {} does not support send_axis != 0'.format(type(recvbuf)))

        # keep a reference to the original buffer object
        original_recvbuf = recvbuf

        # permute the send_axis order so that the split send_axis is the first to be transmitted
        if(send_axis !=0 ):
            send_axis_permutation = list(range(sendbuf.ndimension()))
            send_axis_permutation[0], send_axis_permutation[send_axis] = send_axis, 0
            sendbuf = sendbuf.permute(*send_axis_permutation)

        if(send_axis !=0 ):
            recv_axis_permutation = list(range(recvbuf.ndimension()))
            recv_axis_permutation[0], recv_axis_permutation[recv_axis] = recv_axis, 0
            recvbuf = recvbuf.permute(*recv_axis_permutation)

        # prepare buffer objects
        if sendbuf is  MPI.IN_PLACE or not isinstance(sendbuf, torch.Tensor):
            mpi_sendbuf = sendbuf
        else:
            mpi_sendbuf = self.as_buffer(sendbuf, send_counts, send_displs)
            if send_counts is not None:
                mpi_sendbuf[1] = mpi_sendbuf[1][0][self.rank]

        if recvbuf is MPI.IN_PLACE or not isinstance(recvbuf, torch.Tensor):
            mpi_recvbuf = recvbuf
        else:
            mpi_recvbuf = self.as_buffer(recvbuf, recv_counts, recv_displs)
            if recv_counts is None:
                mpi_recvbuf[1] //= self.size

        # perform the scatter operation
        exit_code = func(mpi_sendbuf, mpi_recvbuf, **kwargs)

        # undo the recvbuf permutation and assign the temporary buffer to the original recvbuf
        if recv_axis != 0:
            recvbuf = recvbuf.permute(*recv_axis_permutation)
            original_recvbuf.set_(recvbuf.storage(), recvbuf.storage_offset(), recvbuf.shape, recvbuf.stride())

        return exit_code

    def Allgather(self, sendbuf, recvbuf, send_axis=0, recv_axis=None):
        return self.__allgather_like(self.handle.Allgather, sendbuf, recvbuf, send_axis, recv_axis)
    Allgather.__doc__ = MPI.Comm.Allgather.__doc__

    def Allgatherv(self, sendbuf, recvbuf, send_axis=0, recv_axis=None):
        return self.__allgather_like(self.handle.Allgatherv, sendbuf, recvbuf, send_axis, recv_axis)
    Allgatherv.__doc__ = MPI.Comm.Allgatherv.__doc__

    def Iallgather(self, sendbuf, recvbuf, send_axis=0, recv_axis=None):
        return self.__allgather_like(self.handle.Iallgather, sendbuf, recvbuf, send_axis, recv_axis)
    Iallgather.__doc__ = MPI.Comm.Iallgather.__doc__

    def Iallgatherv(self, sendbuf, recvbuf, send_axis=0, recv_axis=None):
        return self.__allgather_like(self.handle.Iallgatherv, sendbuf, recvbuf, send_axis, recv_axis)
    Iallgatherv.__doc__ = MPI.Comm.Iallgatherv.__doc__

    def __alltoall_w(self, sendbuf, recvbuf, send_axis, recv_axis, **kwargs):
        """
        Custom function for all-to-all operation if buffers are not continuous (i.e. not send_axis/recv_axis == 1/0

        Parameters
        ----------
        sendbuf: Input send buffer; can be of type DNDarray, torch.Tensor, tuple = (torch.Tensor, send_counts, send_displ), or any other numpy supported type (only if send_axis == 0)
        recvbuf: Input receive buffer; can be of type DNDarray, torch.Tensor, tuple = (torch.Tensor, send_counts, send_displ), or any other numpy supported type (only if send_axis == 0)
        send_axis: future split axis, along which data blocks will be created that will be send to individual ranks
                    if send_axis == recv_axis, an error will be thrown
                    if send_axis or recv_axis are None, an error will be thrown
        recv_axis: prior split axis, along which blocks are received from the individual ranks

        Returns
        -------
        exit code: MPI4py alltoall_w
        """
        if (recv_axis == send_axis):
            raise NotImplementedError('AllToAll for same axes not supported. Please choose send_axis and recv_axis to be different.')
        if ( (send_axis == None) or (recv_axis == None) ):
            raise NotImplementedError('AllToAll needs send_axis and recv_axis to be specified but was send_axis = {}, recv_axis = {}. Please set send_axis and recv_axis'.format(send_axis, recv_axis))

        # ToDo: The option to explicitely specify the counts and displacements to be send still needs propper implementation
        send_counts, send_displs, recv_counts, recv_displs = None, None, None, None,

        # unpack the send buffer
        if isinstance(sendbuf, tuple):
            sendbuf, send_counts, send_displs = sendbuf
        if isinstance(sendbuf, dndarray.DNDarray):
            sendbuf = sendbuf._DNDarray__array
        if not isinstance(sendbuf, torch.Tensor) and send_axis != 0:
            raise TypeError('sendbuf of type {} does not support send_axis != 0'.format(type(sendbuf)))

        # unpack the receive buffer
        if isinstance(recvbuf, tuple):
            recvbuf, recv_counts, recv_displs = recvbuf
        if isinstance(recvbuf, dndarray.DNDarray):
            recvbuf = recvbuf._DNDarray__array
        if not isinstance(recvbuf, torch.Tensor) and send_axis != 0:
            raise TypeError('recvbuf of type {} does not support send_axis != 0'.format(type(recvbuf)))

        # keep a reference to the original buffer object
        original_recvbuf = recvbuf

        # Send_axis-Permutation: [recv_axis, send_axis, rest ...]
        axis_permutation = list(range(recvbuf.ndimension()))
        if(send_axis == 0):
            if(recv_axis == 1 ):
                axis_permutation[send_axis], axis_permutation[recv_axis] = recv_axis, send_axis
            else:
                axis_permutation[1], axis_permutation[send_axis] = send_axis, 1
                axis_permutation[recv_axis] = axis_permutation[0]
                axis_permutation[0] = recv_axis

        else:
            axis_permutation[0], axis_permutation[recv_axis] = recv_axis, 0
            axis_permutation[send_axis] = axis_permutation[1]
            axis_permutation[1] = send_axis

        sendbuf = sendbuf.permute(*axis_permutation)
        recvbuf = recvbuf.permute(*axis_permutation)

        # prepare buffer objects
        mpi_sendbuf = self.alltoall_sendbuffer(sendbuf)
        mpi_recvbuf = self.alltoall_recvbuffer(recvbuf)

        exit_code = self.handle.Alltoallw(mpi_sendbuf, mpi_recvbuf, **kwargs)
        original_recvbuf.set_(recvbuf.storage(), recvbuf.storage_offset(), original_recvbuf.shape, original_recvbuf.stride())

        return exit_code


    def Alltoall(self, sendbuf, recvbuf, axis, recv_axis):
        if(((axis == 0) and (recv_axis == 1)) or ((axis == 1) and (recv_axis == 0))):
            return self.__scatter_like(self.handle.Alltoall, sendbuf, recvbuf, axis, recv_axis, send_factor=self.size, recv_factor=self.size)
        else:
            return self.__alltoall_w(sendbuf, recvbuf, axis, recv_axis)
    Alltoall.__doc__ = MPI.Comm.Alltoall.__doc__

    def Alltoallv(self, sendbuf, recvbuf, axis, recv_axis):
        if(((axis == 0) and (recv_axis == 1)) or ((axis == 1) and (recv_axis == 0))):
            return self.__scatter_like(self.handle.Alltoallv, sendbuf, recvbuf, axis, recv_axis, send_factor=self.size, recv_factor=self.size)
        else:
            return self.__alltoall_w(sendbuf, recvbuf, axis, recv_axis)
    Alltoallv.__doc__ = MPI.Comm.Alltoallv.__doc__

    def __scatter_like(self, func, sendbuf, recvbuf, send_axis, recv_axis, send_factor=1, recv_factor=1, **kwargs):
        # align the output buffer in the same way as the input buffer by default
        if recv_axis is None:
            recv_axis = send_axis

        # dummy allocation for *v calls
        send_counts, send_displs, recv_counts, recv_displs = None, None, None, None,

        # unpack the send buffer
        if isinstance(sendbuf, tuple):
            sendbuf, send_counts, send_displs = sendbuf
        if isinstance(sendbuf, dndarray.DNDarray):
            sendbuf = sendbuf._DNDarray__array
        if not isinstance(sendbuf, torch.Tensor) and send_axis != 0:
            raise TypeError('sendbuf of type {} does not support send_axis != 0'.format(type(sendbuf)))

        # unpack the receive buffer
        if isinstance(recvbuf, tuple):
            recvbuf, recv_counts, recv_displs = recvbuf
        if isinstance(recvbuf, dndarray.DNDarray):
            recvbuf = recvbuf._DNDarray__array
        if not isinstance(recvbuf, torch.Tensor) and send_axis != 0:
            raise TypeError('recvbuf of type {} does not support send_axis != 0'.format(type(recvbuf)))

        # keep a reference to the original buffer object
        original_recvbuf = recvbuf

        # permute the send_axis order so that the split send_axis is the first to be transmitted
        send_axis_permutation = list(range(recvbuf.ndimension()))
        send_axis_permutation[0], send_axis_permutation[send_axis] = send_axis, 0
        if self.rank == kwargs.get('root', -1) or send_counts is not None:
            sendbuf = sendbuf.permute(*send_axis_permutation)

        recv_axis_permutation = list(range(recvbuf.ndimension()))
        recv_axis_permutation[0], recv_axis_permutation[recv_axis] = recv_axis, 0
        recvbuf = recvbuf.permute(*recv_axis_permutation)

        # prepare buffer objects
        if sendbuf is not MPI.IN_PLACE:
            mpi_sendbuf = self.as_buffer(sendbuf, send_counts, send_displs)
            if send_counts is None:
                mpi_sendbuf[1] //= send_factor
        else:
            mpi_sendbuf = sendbuf
        if recvbuf is not MPI.IN_PLACE:
            mpi_recvbuf = self.as_buffer(recvbuf, recv_counts, recv_displs)
            if recv_counts is None:
                mpi_recvbuf[1] //= recv_factor
        else:
            mpi_recvbuf = recvbuf

        # perform the scatter operation
        exit_code = func(mpi_sendbuf, mpi_recvbuf, **kwargs)

        # undo the recvbuf permutation and assign the temporary buffer to the original recvbuf
        if recv_axis != 0:
            recvbuf = recvbuf.permute(*recv_axis_permutation)
            original_recvbuf.set_(recvbuf.storage(), recvbuf.storage_offset(), recvbuf.shape, recvbuf.stride())

        return exit_code

<<<<<<< HEAD
=======
    def Alltoall(self, sendbuf, recvbuf, axis=0, recv_axis=None):
        return self.__scatter_like(
            self.handle.Alltoall, sendbuf, recvbuf, axis, recv_axis, send_factor=self.size, recv_factor=self.size
        )
    Alltoall.__doc__ = MPI.Comm.Alltoall.__doc__

    def Alltoallv(self, sendbuf, recvbuf, axis=0, recv_axis=None):
        return self.__scatter_like(self.handle.Alltoallv, sendbuf, recvbuf, axis, recv_axis)
    Alltoallv.__doc__ = MPI.Comm.Alltoallv.__doc__
>>>>>>> ae4a4130

    def Gather(self, sendbuf, recvbuf, root=0, axis=0, recv_axis=None):
        return self.__scatter_like(
            self.handle.Gather, sendbuf, recvbuf, axis, recv_axis, root=root, recv_factor=self.size
        )
    Gather.__doc__ = MPI.Comm.Gather.__doc__

    def Gatherv(self, sendbuf, recvbuf, root=0, axis=0, recv_axis=None):
        return self.__scatter_like(self.handle.Gatherv, sendbuf, recvbuf, axis, recv_axis, root=root)
    Gatherv.__doc__ = MPI.Comm.Gatherv.__doc__

    def Ialltoall(self, sendbuf, recvbuf, axis=0, recv_axis=None):
        return self.__scatter_like(
            self.handle.Ialltoall, sendbuf, recvbuf, axis, recv_axis, send_factor=self.size, recv_factor=self.size
        )
    Ialltoall.__doc__ = MPI.Comm.Ialltoall.__doc__

    def Ialltoallv(self, sendbuf, recvbuf, axis=0, recv_axis=None):
        return self.__scatter_like(self.handle.Ialltoallv, sendbuf, recvbuf, axis, recv_axis)
    Ialltoallv.__doc__ = MPI.Comm.Ialltoallv.__doc__

    def Igather(self, sendbuf, recvbuf, root=0, axis=0, recv_axis=None):
        return self.__scatter_like(
            self.handle.Igather, sendbuf, recvbuf, axis, recv_axis, root=root, recv_factor=self.size
        )
    Igather.__doc__ = MPI.Comm.Igather.__doc__

    def Igatherv(self, sendbuf, recvbuf, root=0, axis=0, recv_axis=None):
        return self.__scatter_like(
            self.handle.Igatherv, sendbuf, recvbuf, axis, recv_axis, root=root, recv_factor=self.size
        )
    Igatherv.__doc__ = MPI.Comm.Igatherv.__doc__

    def Iscatter(self, sendbuf, recvbuf, root=0, axis=0, recv_axis=None):
        return self.__scatter_like(
            self.handle.Iscatter, sendbuf, recvbuf, axis, recv_axis, root=root, send_factor=self.size
        )
    Iscatter.__doc__ = MPI.Comm.Iscatter.__doc__

    def Iscatterv(self, sendbuf, recvbuf, root=0, axis=0, recv_axis=None):
        return self.__scatter_like(
            self.handle.Iscatterv, sendbuf, recvbuf, axis, recv_axis, root=root, send_factor=self.size
        )
    Iscatterv.__doc__ = MPI.Comm.Iscatterv.__doc__

    def Scatter(self, sendbuf, recvbuf, root=0, axis=0, recv_axis=None):
        return self.__scatter_like(
            self.handle.Scatter, sendbuf, recvbuf, axis, recv_axis, root=root, send_factor=self.size
        )
    Scatter.__doc__ = MPI.Comm.Scatter.__doc__

    def Scatterv(self, sendbuf, recvbuf, root=0, axis=0, recv_axis=None):
        return self.__scatter_like(
            self.handle.Scatterv, sendbuf, recvbuf, axis, recv_axis, root=root, send_factor=self.size
        )
    Scatterv.__doc__ = MPI.Comm.Scatterv.__doc__

    def __getattr__(self, name):
        """
        Default pass-through for the communicator methods.

        Parameters
        ----------
        name : str
            The name of the method to be called.

        Returns
        -------
        method : function
            The handle's method
        """
        return getattr(self.handle, name)


MPI_WORLD = MPICommunication()
MPI_SELF = MPICommunication(MPI.COMM_SELF)

# set the default communicator to be MPI_WORLD
__default_comm = MPI_WORLD


def get_comm():
    """
    Retrieves the currently globally set default communication.

    Returns
    -------
    comm : Communication
        The currently set default communication.
    """
    return __default_comm


def sanitize_comm(comm):
    """
    Sanitizes a device or device identifier, i.e. checks whether it is already an instance of Device or a string with
    known device identifier and maps it to a proper Device.

    Parameters
    ----------
    comm : Communication
        The comm to be sanitized

    Returns
    -------
    Communication
        The matching Communication instance

    Raises
    ------
    TypeError
        If the given communication is not the proper type
    """
    if comm is None:
        return get_comm()
    elif isinstance(comm, Communication):
        return comm

    raise TypeError('Unknown communication, must be instance of {}'.format(Communication))


def use_comm(comm=None):
    """
    Sets the globally used default communication.

    Parameters
    ----------
    comm : Communication or None
        The communication to be set
    """
    global __default_comm
    __default_comm = sanitize_comm(comm)


# tensor is imported at the very end to break circular dependency
from . import dndarray<|MERGE_RESOLUTION|>--- conflicted
+++ resolved
@@ -703,18 +703,6 @@
 
         return exit_code
 
-<<<<<<< HEAD
-=======
-    def Alltoall(self, sendbuf, recvbuf, axis=0, recv_axis=None):
-        return self.__scatter_like(
-            self.handle.Alltoall, sendbuf, recvbuf, axis, recv_axis, send_factor=self.size, recv_factor=self.size
-        )
-    Alltoall.__doc__ = MPI.Comm.Alltoall.__doc__
-
-    def Alltoallv(self, sendbuf, recvbuf, axis=0, recv_axis=None):
-        return self.__scatter_like(self.handle.Alltoallv, sendbuf, recvbuf, axis, recv_axis)
-    Alltoallv.__doc__ = MPI.Comm.Alltoallv.__doc__
->>>>>>> ae4a4130
 
     def Gather(self, sendbuf, recvbuf, root=0, axis=0, recv_axis=None):
         return self.__scatter_like(
