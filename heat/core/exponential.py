--- conflicted
+++ resolved
@@ -1,12 +1,8 @@
 import torch
 from typing import List, Dict, Any, TypeVar, Union, Tuple, Sequence
 
-<<<<<<< HEAD
-from . import operations
+from . import _operations
 from .dndarray import DNDarray
-=======
-from . import _operations
->>>>>>> 56083ab8
 
 __all__ = ["exp", "expm1", "exp2", "log", "log2", "log10", "log1p", "sqrt"]
 
@@ -216,12 +212,8 @@
     >>> ht.sqrt(ht.arange(-5, 0))
     tensor([nan, nan, nan, nan, nan])
     """
-<<<<<<< HEAD
-    return operations.__local_op(torch.sqrt, x, out)
+    return _operations.__local_op(torch.sqrt, x, out)
 
 
 DNDarray.sqrt = lambda self, out=None: sqrt(self, out)
-DNDarray.sqrt.__doc__ = sqrt.__doc__
-=======
-    return _operations.__local_op(torch.sqrt, x, out)
->>>>>>> 56083ab8
+DNDarray.sqrt.__doc__ = sqrt.__doc__