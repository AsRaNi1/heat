import operator
import numpy as np
import torch

from .communication import Communication, MPI, MPI_WORLD
from .stride_tricks import *
from . import types
from . import devices
from . import operations
from . import io
from . import constants
from . import arithmetics
from . import relations
from . import trigonometrics
from . import exponential
from . import rounding
from . import reductions


class tensor:
    def __init__(self, array, gshape, dtype, split, device, comm):
        self.__array = array
        self.__gshape = gshape
        self.__dtype = dtype
        self.__split = split
        self.__device = device
        self.__comm = comm

    @property
    def comm(self):
        return self.__comm

    @property
    def device(self):
        return self.__device

    @property
    def dtype(self):
        return self.__dtype

    @property
    def gshape(self):
        return self.__gshape

    @property
    def lshape(self):
        if len(self.__array.shape) == len(self.__gshape):
            return tuple(self.__array.shape)
        # edge case when the local data tensor receives no elements after chunking
        return self.__gshape[:self.__split] + (0,) + self.__gshape[self.split + 1:]

    @property
    def shape(self):
        return self.__gshape

    @property
    def split(self):
        return self.__split

    @property
    def T(self, axes=None):
        return operations.transpose(self, axes)

    def abs(self, out=None, dtype=None):
        """
        Calculate the absolute value element-wise.

        Parameters
        ----------
        out : ht.tensor, optional
            A location into which the result is stored. If provided, it must have a shape that the inputs broadcast to.
            If not provided or None, a freshly-allocated array is returned.
        dtype : ht.type, optional
            Determines the data type of the output array. The values are cast to this type with potential loss of
            precision.

        Returns
        -------
        absolute_values : ht.tensor
            A tensor containing the absolute value of each element in x.
        """
        return rounding.abs(self, out, dtype)

    def absolute(self, out=None, dtype=None):
        """
        Calculate the absolute value element-wise.

        ht.abs is a shorthand for this function.

        Parameters
        ----------
        out : ht.tensor, optional
            A location into which the result is stored. If provided, it must have a shape that the inputs broadcast to.
            If not provided or None, a freshly-allocated array is returned.
        dtype : ht.type, optional
            Determines the data type of the output array. The values are cast to this type with potential loss of
            precision.

        Returns
        -------
        absolute_values : ht.tensor
            A tensor containing the absolute value of each element in x.

    """

        return self.abs(out, dtype)

    def __add__(self, other):
        """
         Element-wise addition of another tensor or a scalar to the tensor.
         Takes the second operand (scalar or tensor) whose elements are to be added as argument.

         Parameters
         ----------
         other: tensor or scalar
         The value(s) to be added element-wise to the tensor

         Returns
         -------
         result: ht.tensor
         A tensor containing the results of element-wise addition.

         Examples:
         ---------
         >>> import heat as ht
         >>> T1 = ht.float32([[1, 2], [3, 4]])
         >>> T1.__add__(2.0)
         tensor([[3., 4.],
                [5., 6.]])

         >>> T2 = ht.float32([[2, 2], [2, 2]])
         >>> T1.__add__(T2)
         tensor([[3., 4.],
                 [5., 6.]])

         """
        return arithmetics.add(self, other)

    def all(self, axis=None, out=None):
        """
        Test whether all array elements along a given axis evaluate to True.

        Parameters:
        -----------

        axis : None or int, optional #TODO: tuple of ints
            Axis or along which a logical AND reduction is performed. The default (axis = None) is to perform a 
            logical AND over all the dimensions of the input array. axis may be negative, in which case it counts 
            from the last to the first axis.

        out : ht.tensor, optional
            Alternate output array in which to place the result. It must have the same shape as the expected output 
            and its type is preserved.

        Returns:	
        --------
        all : ht.tensor, bool

        A new boolean or ht.tensor is returned unless out is specified, in which case a reference to out is returned.

       Examples:
        ---------
        >>> import heat as ht
        >>> a = ht.random.randn(4,5)
        >>> a
        tensor([[ 0.5370, -0.4117, -3.1062,  0.4897, -0.3231],
                [-0.5005, -1.7746,  0.8515, -0.9494, -0.2238],
                [-0.0444,  0.3388,  0.6805, -1.3856,  0.5422],
                [ 0.3184,  0.0185,  0.5256, -1.1653, -0.1665]])
        >>> x = a<0.5
        >>> x
        tensor([[0, 1, 1, 1, 1],
                [1, 1, 0, 1, 1],
                [1, 1, 0, 1, 0],
                [1,1, 0, 1, 1]], dtype=torch.uint8)
        >>> x.all()
        tensor([0], dtype=torch.uint8)
        >>> x.all(axis=0)
        tensor([[0, 1, 0, 1, 0]], dtype=torch.uint8)
        >>> x.all(axis=1)
        tensor([[0],
                [0],
                [0],
                [0]], dtype=torch.uint8)

        Write out to predefined buffer:
        >>> out = ht.zeros((1,5))
        >>> x.all(axis=0, out=out)
        >>> out
        tensor([[0, 1, 0, 1, 0]], dtype=torch.uint8)

        """
        return operations.all(self, axis, out)

    def allclose(self, other, rtol = 1e-05, atol = 1e-08, equal_nan = False):
        """
        Test whether self and other are element-wise equal within a tolerance. Returns True if |self - other| <= atol + rtol * |other| for all elements, False otherwise

        Parameters:
        -----------

        other : ht.tensor
            Input tensor to compare to

        atol: float, optional
            Absolute tolerance. Default is 1e-08

        rtol: float, optional
            Relative tolerance (with respect to y). Default is 1e-05

        equal_nan: bool, optional
            Whether to compare NaN’s as equal. If True, NaN’s in a will be considered equal to NaN’s in b in the output array.

        Returns:
        --------
        allclose : bool
        True if the two tensors are equal within the given tolerance; False otherwise.

        Examples:
        ---------
        >>> a = ht.float32([[2, 2], [2, 2]])
        >>> a.allclose(a)
        True

        >>> b = ht.float32([[2.00005,2.00005],[2.00005,2.00005]])
        >>> a.allclose(b)
        False
        >>> a.allclose(b, atol=1e-04)
        True

        """
        return operations.allclose(self, other, rtol, atol, equal_nan)

    def argmin(self, axis=None):
        """
        Returns the indices of the minimum values along an axis.

        Parameters:	
        ----------
        x : ht.tensor
        Input array.

        axis : int, optional
        By default, the index is into the flattened tensor, otherwise along the specified axis.

        #TODO out : array, optional
        If provided, the result will be inserted into this tensor. It should be of the appropriate shape and dtype.

        Returns:
        -------	
        index_tensor : ht.tensor of ints
        Array of indices into the array. It has the same shape as x.shape with the dimension along axis removed.

        Examples
        --------
        >>> a = ht.randn(3,3)
        >>> a
        tensor([[-1.7297,  0.2541, -0.1044],
                [ 1.0865, -0.4415,  1.3716],
                [-0.0827,  1.0215, -2.0176]])
        >>> a.argmin()
        tensor([8])
        >>> a.argmin(axis=0)
        tensor([[0, 1, 2]])
        >>> a.argmin(axis=1)
        tensor([[0],
                [1],
                [2]])
        """
        return operations.argmin(self, axis)

    def astype(self, dtype, copy=True):
        """
        Returns a casted version of this array.

        Parameters
        ----------
        dtype : ht.dtype
            HeAT type to which the array is cast
        copy : bool, optional
            By default the operation returns a copy of this array. If copy is set to false the cast is performed
            in-place and this tensor is returned

        Returns
        -------
        casted_tensor : ht.tensor
            casted_tensor is a new tensor of the same shape but with given type of this tensor. If copy is True, the
            same tensor is returned instead.
        """
        dtype = types.canonical_heat_type(dtype)
        casted_array = self.__array.type(dtype.torch_type())
        if copy:
            return tensor(casted_array, self.shape, dtype, self.split, self.device, self.comm)

        self.__array = casted_array
        self.__dtype = dtype

        return self

    def clip(self, a_min, a_max, out=None):
        """
        Parameters
        ----------
        a_min : scalar or None
            Minimum value. If None, clipping is not performed on lower interval edge. Not more than one of a_min and
            a_max may be None.
        a_max : scalar or None
            Maximum value. If None, clipping is not performed on upper interval edge. Not more than one of a_min and
            a_max may be None.
        out : ht.tensor, optional
            The results will be placed in this array. It may be the input array for in-place clipping. out must be of
            the right shape to hold the output. Its type is preserved.

        Returns
        -------
        clipped_values : ht.tensor
            A tensor with the elements of this tensor, but where values < a_min are replaced with a_min, and those >
            a_max with a_max.
        """
        return operations.clip(self, a_min, a_max, out)

    def copy(self):
        """
        Return an array copy of the given object.

        Returns
        -------
        copied : ht.tensor
            A copy of the original
        """
        return operations.copy(self)

    def cos(self, out=None):
        """
        Return the trigonometric cosine, element-wise.

        Parameters
        ----------
        out : ht.tensor or None, optional
            A location in which to store the results. If provided, it must have a broadcastable shape. If not provided
            or set to None, a fresh tensor is allocated.

        Returns
        -------
        cosine : ht.tensor
            A tensor of the same shape as x, containing the trigonometric cosine of each element in this tensor.
            Negative input elements are returned as nan. If out was provided, square_roots is a reference to it.

        Examples
        --------
        >>> ht.arange(-6, 7, 2).cos()
        tensor([ 0.9602, -0.6536, -0.4161,  1.0000, -0.4161, -0.6536,  0.9602])
        """
        return trigonometrics.cos(self, out)

    def cpu(self):
        """
        Returns a copy of this object in main memory. If this object is already in main memory, then no copy is
        performed and the original object is returned.

        Returns
        -------
        tensor_on_device : ht.tensor
            A copy of this object on the CPU.
        """
        self.__array = self.__array.cpu()
        return self

    def __truediv__(self, other):
        """
         Element-wise true division (i.e. result is floating point value rather than rounded int (floor))
         of the tensor by another tensor or scalar. Takes the second operand (scalar or tensor) by which to divide
         as argument.

         Parameters
         ----------
         other: tensor or scalar
         The value(s) by which to divide the tensor (element-wise)

         Returns
         -------
         result: ht.tensor
         A tensor containing the results of element-wise division.

         Examples:
         ---------
         >>> import heat as ht
         >>> ht.div(2.0, 2.0)
         tensor([1.])

         >>> T1 = ht.float32([[1, 2],[3, 4]])
         >>> T2 = ht.float32([[2, 2], [2, 2]])
         >>> T1.__div__(T2)
         tensor([[0.5000, 1.0000],
                 [1.5000, 2.0000]])

         >>> s = 2.0
         >>> T1.__div__(s)
         tensor([[0.5000, 1.0000],
                 [1.5, 2.0000]])

         """
        return arithmetics.div(self, other)

    def __eq__(self, other):
        """
        Element-wise rich comparison of equality with values from second operand (scalar or tensor)
        Takes the second operand (scalar or tensor) to which to compare the first tensor as argument.

        Parameters
        ----------
        other: tensor or scalar
        The value(s) to which to compare equality

        Returns
        -------
        result: ht.tensor
        Tensor holding 1 for all elements in which values of self are equal to values of other,
        0 for all other elements
        Examples:
        ---------
        >>> import heat as ht
        >>> T1 = ht.float32([[1, 2],[3, 4]])
        >>> T1.__eq__(3.0)
        tensor([[0, 0],
                [1, 0]])

        >>> T2 = ht.float32([[2, 2], [2, 2]])
        >>> T1.__eq__(T2)
        tensor([[0, 1],
                [0, 0]])
        """
        return relations.eq(self, other)

    def __ge__(self, other):
        """
        Element-wise rich comparison of relation "greater than or equal" with values from second operand (scalar or tensor)
        Takes the second operand (scalar or tensor) to which to compare the first tensor as argument.

        Parameters
        ----------
        other: tensor or scalar
        The value(s) to which to compare elements from tensor

        Returns
        -------
        result: ht.tensor
        Tensor holding 1 for all elements in which values in self are greater than or equal to values of other (x1 >= x2),
        0 for all other elements

        Examples
        -------
        >>> import heat as ht
        >>> T1 = ht.float32([[1, 2],[3, 4]])
        >>> T1.__ge__(3.0)
        tensor([[0, 0],
                [1, 1]], dtype=torch.uint8)
        >>> T2 = ht.float32([[2, 2], [2, 2]])
        >>> T1.__ge__(T2)
        tensor([[0, 1],
                [1, 1]], dtype=torch.uint8)

        """

        return relations.ge(self, other)

    if torch.cuda.device_count() > 0:
        def gpu(self):
            """
            Returns a copy of this object in GPU memory. If this object is already in GPU memory, then no copy is performed
            and the original object is returned.

            Returns
            -------
            tensor_on_device : ht.tensor
                A copy of this object on the GPU.
            """
            self.__array = self.__array.cuda(devices.gpu_index())
            return self

    def __gt__(self, other):
        """
        Element-wise rich comparison of relation "greater than" with values from second operand (scalar or tensor)
        Takes the second operand (scalar or tensor) to which to compare the first tensor as argument.

        Parameters
        ----------
        other: tensor or scalar
        The value(s) to which to compare elements from tensor

        Returns
        -------
        result: ht.tensor
        Tensor holding 1 for all elements in which values in self are greater than values of other (x1 > x2),
        0 for all other elements

         Examples
         -------
         >>> import heat as ht
         >>> T1 = ht.float32([[1, 2],[3, 4]])
         >>> T1.__gt__(3.0)
         tensor([[0, 0],
                 [0, 1]], dtype=torch.uint8)

         >>> T2 = ht.float32([[2, 2], [2, 2]])
         >>> T1.__gt__(T2)
         tensor([[0, 0],
                [1, 1]], dtype=torch.uint8)

        """

        return relations.gt(self, other)

<<<<<<< HEAD
=======
    def is_distributed(self):
        """
        Determines whether the data of this tensor is distributed across multiple processes.

        Returns
        -------
        is_distributed : bool
            Whether the data of the tensor is distributed across multiple processes
        """
        return self.split is not None and self.comm.is_distributed()

>>>>>>> c771b457
    def max(self, axis=None, out=None):
        """"
        Return the maximum of an array or maximum along an axis.

        Parameters
        ----------
        a : ht.tensor
        Input data.

        axis : None or int  
        Axis or axes along which to operate. By default, flattened input is used.   

        #TODO: out : ht.tensor, optional
        Alternative output array in which to place the result. Must be of the same shape and buffer length as the expected output. 

        #TODO: initial : scalar, optional   
        The minimum value of an output element. Must be present to allow computation on empty slice.
        """

        return relations.max(self, axis, out)

    def mean(self, axis):
        # TODO: document me
        # TODO: test me
        # TODO: sanitize input
        # TODO: make me more numpy API complete
        return self.sum(axis) / self.shape[axis]

    def min(self, axis=None, out=None):
        """"
        Return the minimum of an array or minimum along an axis.

        Parameters
        ----------
        a : ht.tensor
        Input data.

        axis : None or int
        Axis or axes along which to operate. By default, flattened input is used.   

        #TODO: out : ht.tensor, optional
        Alternative output array in which to place the result. Must be of the same shape and buffer length as the expected output. 

        #TODO: initial : scalar, optional   
        The maximum value of an output element. Must be present to allow computation on empty slice.
        """
        return relations.min(self, axis, out)

    def expand_dims(self, axis):
        # TODO: document me
        # TODO: test me
        # TODO: sanitize input
        # TODO: make me more numpy API complete
        # TODO: fix negative axis
        return tensor(
            self.__array.unsqueeze(dim=axis),
            self.shape[:axis] + (1,) + self.shape[axis:],
            self.dtype,
            self.split if self.split is None or self.split < axis else self.split + 1,
            _copy(self.__comm)
        )

    def exp(self, out=None):
        """
        Calculate the exponential of all elements in the input array.

        Parameters
        ----------
        out : ht.tensor or None, optional
            A location in which to store the results. If provided, it must have a broadcastable shape. If not provided
            or set to None, a fresh tensor is allocated.

        Returns
        -------
        exponentials : ht.tensor
            A tensor of the same shape as x, containing the positive exponentials of each element in this tensor. If out
            was provided, logarithms is a reference to it.

        Examples
        --------
        >>> ht.arange(5).exp()
        tensor([ 1.0000,  2.7183,  7.3891, 20.0855, 54.5981])
        """
        return exponential.exp(self, out)

    def exp2(self, out=None):
        """
        Calculate the exponential of all elements in the input array.

        Parameters
        ----------
        out : ht.tensor or None, optional
            A location in which to store the results. If provided, it must have a broadcastable shape. If not provided
            or set to None, a fresh tensor is allocated.

        Returns
        -------
        exponentials : ht.tensor
            A tensor of the same shape as x, containing the positive exponentials of each element in this tensor. If out
            was provided, logarithms is a reference to it.

        Examples
        --------
        >>> ht.exp2(ht.arange(5))
        tensor([ 1.,  2.,  4.,  8., 16.], dtype=torch.float64)
        """
        return exponential.exp2(self, out)

    def expand_dims(self, axis):
        # TODO: document me
        # TODO: test me
        # TODO: sanitize input
        # TODO: make me more numpy API complete
        # TODO: fix negative axis
        return tensor(
            self.__array.unsqueeze(dim=axis),
            self.shape[:axis] + (1,) + self.shape[axis:],
            self.dtype,
            self.split if self.split is None or self.split < axis else self.split + 1,
            self.device,
            self.comm
        )

    def ceil(self, out=None):
        r"""
        Return the ceil of the input, element-wise.

        The ceil of the scalar x is the largest integer i, such that i <= x. It is often denoted as \lceil x \rceil.

        Parameters
        ----------
        out : ht.tensor or None, optional
            A location in which to store the results. If provided, it must have a broadcastable shape. If not provided
            or set to None, a fresh tensor is allocated.

        Returns
        -------
        ceiled : ht.tensor
            A tensor of the same shape as x, containing the ceiled valued of each element in this tensor. If out was
            provided, ceiled is a reference to it.

        Returns
        -------
        ceiled : ht.tensor
            A tensor of the same shape as x, containing the floored valued of each element in this tensor. If out was
            provided, ceiled is a reference to it.

        Examples
        --------
        >>> ht.arange(-2.0, 2.0, 0.4).ceil()
        tensor([-2., -1., -1., -0., -0., -0.,  1.,  1.,  2.,  2.])
        """
        return rounding.ceil(self, out)

    def floor(self, out=None):
        r"""
        Return the floor of the input, element-wise.

        The floor of the scalar x is the largest integer i, such that i <= x. It is often denoted as :math:`\lfloor x
        \rfloor`.

        Parameters
        ----------
        out : ht.tensor or None, optional
            A location in which to store the results. If provided, it must have a broadcastable shape. If not provided
            or set to None, a fresh tensor is allocated.

        Returns
        -------
        floored : ht.tensor
            A tensor of the same shape as x, containing the floored valued of each element in this tensor. If out was
            provided, floored is a reference to it.

        Examples
        --------
        >>> ht.floor(ht.arange(-2.0, 2.0, 0.4))
        tensor([-2., -2., -2., -1., -1.,  0.,  0.,  0.,  1.,  1.])
        """
        return rounding.floor(self, out)

    def __le__(self, other):
        """
        Element-wise rich comparison of relation "less than or equal" with values from second operand (scalar or tensor)
        Takes the second operand (scalar or tensor) to which to compare the first tensor as argument.

        Parameters
        ----------
        other: tensor or scalar
        The value(s) to which to compare elements from tensor

        Returns
        -------
        result: ht.tensor
        Tensor holding 1 for all elements in which values in self are less than or equal to values of other (x1 <= x2),
        0 for all other elements

        Examples
        -------
        >>> import heat as ht
        >>> T1 = ht.float32([[1, 2],[3, 4]])
        >>> T1.__le__(3.0)
        tensor([[1, 1],
                [1, 0]], dtype=torch.uint8)

        >>> T2 = ht.float32([[2, 2], [2, 2]])
        >>> T1.__le__(T2)
        tensor([[1, 1],
                [0, 0]], dtype=torch.uint8)

        """
        return relations.le(self, other)

    def log(self, out=None):
        """
        Natural logarithm, element-wise.

        The natural logarithm log is the inverse of the exponential function, so that log(exp(x)) = x. The natural
        logarithm is logarithm in base e.

        Parameters
        ----------
        out : ht.tensor or None, optional
            A location in which to store the results. If provided, it must have a broadcastable shape. If not provided
            or set to None, a fresh tensor is allocated.

        Returns
        -------
        logarithms : ht.tensor
            A tensor of the same shape as x, containing the positive logarithms of each element in this tensor.
            Negative input elements are returned as nan. If out was provided, logarithms is a reference to it.

        Examples
        --------
        >>> ht.arange(5).log()
        tensor([  -inf, 0.0000, 0.6931, 1.0986, 1.3863])
        """
        return exponential.log(self, out)

    def log2(self, out=None):
        """
        log base 2, element-wise.

        Parameters
        ----------
        x : ht.tensor
            The value for which to compute the logarithm.
        out : ht.tensor or None, optional
            A location in which to store the results. If provided, it must have a broadcastable shape. If not provided
            or set to None, a fresh tensor is allocated.

        Returns
        -------
        logarithms : ht.tensor
            A tensor of the same shape as x, containing the positive logarithms of each element in this tensor.
            Negative input elements are returned as nan. If out was provided, logarithms is a reference to it.

        Examples
        --------
        >>> ht.log2(ht.arange(5))
        tensor([  -inf, 0.0000, 1.0000, 1.5850, 2.0000])
        """
        return exponential.log2(self, out)

    def log10(self, out=None):
        """
        log base 10, element-wise.

        Parameters
        ----------
        x : ht.tensor
            The value for which to compute the logarithm.
        out : ht.tensor or None, optional
            A location in which to store the results. If provided, it must have a broadcastable shape. If not provided
            or set to None, a fresh tensor is allocated.

        Returns
        -------
        logarithms : ht.tensor
            A tensor of the same shape as x, containing the positive logarithms of each element in this tensor.
            Negative input elements are returned as nan. If out was provided, logarithms is a reference to it.

        Examples
        --------
        >>> ht.log10(ht.arange(5))
        tensor([-inf, 0.0000, 1.0000, 1.5850, 2.0000])
        """
        return exponential.log10(self, out)

    def __lt__(self, other):
        """
        Element-wise rich comparison of relation "less than" with values from second operand (scalar or tensor)
        Takes the second operand (scalar or tensor) to which to compare the first tensor as argument.

        Parameters
        ----------
        other: tensor or scalar
        The value(s) to which to compare elements from tensor

        Returns
        -------
        result: ht.tensor
        Tensor holding 1 for all elements in which values in self are less than values of other (x1 < x2),
        0 for all other elements

        Examples
       -------
       >>> import heat as ht
       >>> T1 = ht.float32([[1, 2],[3, 4]])
       >>> T1.__lt__(3.0)
       tensor([[1, 1],
               [0, 0]], dtype=torch.uint8)

       >>> T2 = ht.float32([[2, 2], [2, 2]])
       >>> T1.__lt__(T2)
       tensor([[1, 0],
               [0, 0]], dtype=torch.uint8)

       """
        return relations.lt(self, other)

    def __mul__(self, other):
        """
         Element-wise multiplication (not matrix multiplication) with values from second operand (scalar or tensor)
         Takes the second operand (scalar or tensor) whose values to multiply to the first tensor as argument.

         Parameters
         ----------
         other: tensor or scalar
         The value(s) to multiply to the tensor (element-wise)

         Returns
         -------
         result: ht.tensor
         A tensor containing the results of element-wise multiplication.

         Examples:
         ---------
        >>> import heat as ht
        >>> T1 = ht.float32([[1, 2], [3, 4]])
        >>> T1.__mul__(3.0)
        tensor([[3., 6.],
                [9., 12.]])

        >>> T2 = ht.float32([[2, 2], [2, 2]])
        >>> T1.__mul__(T2)
        tensor([[2., 4.],
                [6., 8.]])

         """
        return arithmetics.mul(self, other)

    def __ne__(self, other):
        """
        Element-wise rich comparison of non-equality with values from second operand (scalar or tensor)
        Takes the second operand (scalar or tensor) to which to compare the first tensor as argument.

        Parameters
        ----------
        other: tensor or scalar
        The value(s) to which to compare equality

        Returns
        -------
        result: ht.tensor
        Tensor holding 1 for all elements in which values of self are equal to values of other,
        0 for all other elements

        Examples:
        ---------
        >>> import heat as ht
        >>> T1 = ht.float32([[1, 2],[3, 4]])
        >>> T1.__ne__(3.0)
        tensor([[1, 1],
                [0, 1]])

        >>> T2 = ht.float32([[2, 2], [2, 2]])
        >>> T1.__ne__(T2)
        tensor([[1, 0],
                [1, 1]])

        """

        return relations.ne(self, other)

    def __pow__(self, other):
        """
         Element-wise exponential function with values from second operand (scalar or tensor)
         Takes the second operand (scalar or tensor) whose values are the exponent to be applied to the first
         tensor as argument.

         Parameters
         ----------
         other: tensor or scalar
         The value(s) in the exponent (element-wise)

         Returns
         -------
         result: ht.tensor
         A tensor containing the results of element-wise exponential operation.

         Examples:
         ---------
         >>> import heat as ht

         >>> T1 = ht.float32([[1, 2], [3, 4]])
         >>> T1.__pow__(3.0)
         tensor([[1., 8.],
                 [27., 64.]])

         >>> T2 = ht.float32([[3, 3], [2, 2]])
         >>> T1.__pow__(T2)
         tensor([[1., 8.],
                 [9., 16.]])

         """

        return arithmetics.pow(self, other)

    def save(self, path, *args, **kwargs):
        """
        Save the tensor's data to disk. Attempts to auto-detect the file format by determining the extension.

        Parameters
        ----------
        data : ht.tensor
            The tensor holding the data to be stored
        path : str
            Path to the file to be stored.
        args/kwargs : list/dict
            additional options passed to the particular functions.

        Raises
        -------
        ValueError
            If the file extension is not understood or known.

        Examples
        --------
        >>> a = ht.arange(100, split=0)
        >>> a.save('data.h5', 'DATA', mode='a')
        >>> a.save('data.nc', 'DATA', mode='w')
        """
        return io.save(self, path, *args, **kwargs)

    if io.supports_hdf5():
        def save_hdf5(self, path, dataset, mode='w', **kwargs):
            """
            Saves data to an HDF5 file. Attempts to utilize parallel I/O if possible.

            Parameters
            ----------
            path : str
                Path to the HDF5 file to be written.
            dataset : str
                Name of the dataset the data is saved to.
            mode : str, one of 'w', 'a', 'r+'
                File access mode
            kwargs : dict
                additional arguments passed to the created dataset.

            Raises
            -------
            TypeError
                If any of the input parameters are not of correct type.
            ValueError
                If the access mode is not understood.

            Examples
            --------
            >>> ht.arange(100, split=0).save_hdf5('data.h5', dataset='DATA')
            """
            return io.save_hdf5(self, path, dataset, mode, **kwargs)

    if io.supports_netcdf():
        def save_netcdf(self, path, variable, mode='w', **kwargs):
            """
            Saves data to a netCDF4 file. Attempts to utilize parallel I/O if possible.

            Parameters
            ----------
            path : str
                Path to the netCDF4 file to be written.
            variable : str
                Name of the variable the data is saved to.
            mode : str, one of 'w', 'a', 'r+'
                File access mode
            kwargs : dict
                additional arguments passed to the created dataset.

            Raises
            -------
            TypeError
                If any of the input parameters are not of correct type.
            ValueError
                If the access mode is not understood.

            Examples
            --------
            >>> ht.arange(100, split=0).save_netcdf('data.nc', dataset='DATA')
            """
            return io.save_netcdf(self, path, variable, mode, **kwargs)

    def sin(self, out=None):
        """
        Return the trigonometric sine, element-wise.

        Parameters
        ----------
        out : ht.tensor or None, optional
            A location in which to store the results. If provided, it must have a broadcastable shape. If not provided
            or set to None, a fresh tensor is allocated.

        Returns
        -------
        sine : ht.tensor
            A tensor of the same shape as x, containing the trigonometric sine of each element in this tensor.
            Negative input elements are returned as nan. If out was provided, square_roots is a reference to it.

        Examples
        --------
        >>> ht.arange(-6, 7, 2).sin()
        tensor([ 0.2794,  0.7568, -0.9093,  0.0000,  0.9093, -0.7568, -0.2794])
        """
        return trigonometrics.sin(self, out)

    def sqrt(self, out=None):
        """
        Return the non-negative square-root of the tensor element-wise.

        Parameters
        ----------
        out : ht.tensor or None, optional
            A location in which to store the results. If provided, it must have a broadcastable shape. If not provided
            or set to None, a fresh tensor is allocated.

        Returns
        -------
        square_roots : ht.tensor
            A tensor of the same shape as x, containing the positive square-root of each element in this tensor.
            Negative input elements are returned as nan. If out was provided, square_roots is a reference to it.

        Examples
        --------
        >>> ht.arange(5).sqrt()
        tensor([0.0000, 1.0000, 1.4142, 1.7321, 2.0000])
        >>> ht.arange(-5, 0).sqrt()
        tensor([nan, nan, nan, nan, nan])
        """
        return exponential.sqrt(self, out)

    def __sub__(self, other):
        """
         Element-wise subtraction of another tensor or a scalar from the tensor.
         Takes the second operand (scalar or tensor) whose elements are to be subtracted  as argument.

         Parameters
         ----------
         other: tensor or scalar
         The value(s) to be subtracted element-wise from the tensor

         Returns
         -------
         result: ht.tensor
         A tensor containing the results of element-wise subtraction.

         Examples:
         ---------
         >>> import heat as ht
         >>> T1 = ht.float32([[1, 2], [3, 4]])
         >>> T1.__sub__(2.0)
         tensor([[ 1.,  0.],
                 [-1., -2.]])

         >>> T2 = ht.float32([[2, 2], [2, 2]])
         >>> T1.__sub__(T2)
         tensor([[-1., 0.],
                 [1., 2.]])

         """
        return arithmetics.sub(self, other)


    def sum(self, axis=None, out=None):
        # TODO: Allow also list of axes
        """
        Sum of array elements over a given axis.

        Parameters
        ----------
        axis : None or int, optional
            Axis along which a sum is performed. The default, axis=None, will sum
            all of the elements of the input array. If axis is negative it counts
            from the last to the first axis.

         Returns
         -------
         sum_along_axis : ht.tensor
             An array with the same shape as self.__array except for the specified axis which
             becomes one, e.g. a.shape = (1,2,3) => ht.ones((1,2,3)).sum(axis=1).shape = (1,1,3)

        Examples
        --------
        >>> ht.ones(2).sum()
        tensor([2.])

        >>> ht.ones((3,3)).sum()
        tensor([9.])

        >>> ht.ones((3,3)).astype(ht.int).sum()
        tensor([9])

        >>> ht.ones((3,2,1)).sum(axis=-3)
        tensor([[[3.],
                 [3.]]])
        """
        return reductions.sum(self, axis, out)

    def tan(self, out=None):
        """
        Compute tangent element-wise.

        Equivalent to ht.sin(x) / ht.cos(x) element-wise.

        Parameters
        ----------
        x : ht.tensor
            The value for which to compute the trigonometric tangent.
        out : ht.tensor or None, optional
            A location in which to store the results. If provided, it must have a broadcastable shape. If not provided
            or set to None, a fresh tensor is allocated.

        Returns
        -------
        tangent : ht.tensor
            A tensor of the same shape as x, containing the trigonometric tangent of each element in this tensor.

        Examples
        --------
        >>> ht.arange(-6, 7, 2).tan()
        tensor([ 0.29100619, -1.15782128,  2.18503986,  0., -2.18503986, 1.15782128, -0.29100619])
        """
        return trigonometrics.tan(self, out)

    def transpose(self, axes=None):
        """
        Permute the dimensions of an array.

        Parameters
        ----------
        axes : None or list of ints, optional
            By default, reverse the dimensions, otherwise permute the axes according to the values given.

        Returns
        -------
        p : ht.tensor
            a with its axes permuted.

        Examples
        --------
        >>> a = ht.array([[1, 2], [3, 4]])
        >>> a
        tensor([[1, 2],
                [3, 4]])
        >>> a.transpose()
        tensor([[1, 3],
                [2, 4]])
        >>> a.transpose((1, 0))
        tensor([[1, 3],
                [2, 4]])
        >>> a.transpose(1, 0)
        tensor([[1, 3],
                [2, 4]])
                
        >>> x = ht.ones((1, 2, 3))
        >>> ht.transpose(x, (1, 0, 2)).shape
        (2, 1, 3)
        """
        return operations.transpose(self, axes)

    def tril(self, k=0):
        """
        Returns the lower triangular part of the tensor, the other elements of the result tensor are set to 0.

        The lower triangular part of the tensor is defined as the elements on and below the diagonal.

        The argument k controls which diagonal to consider. If k=0, all elements on and below the main diagonal are
        retained. A positive value includes just as many diagonals above the main diagonal, and similarly a negative
        value excludes just as many diagonals below the main diagonal.

        Parameters
        ----------
        k : int, optional
            Diagonal above which to zero elements. k=0 (default) is the main diagonal, k<0 is below and k>0 is above.

        Returns
        -------
        lower_triangle : ht.tensor
            Lower triangle of the input tensor.
        """
        return operations.tril(self, k)

    def triu(self, k=0):
        """
        Returns the upper triangular part of the tensor, the other elements of the result tensor are set to 0.

        The upper triangular part of the tensor is defined as the elements on and below the diagonal.

        The argument k controls which diagonal to consider. If k=0, all elements on and below the main diagonal are
        retained. A positive value includes just as many diagonals above the main diagonal, and similarly a negative
        value excludes just as many diagonals below the main diagonal.

        Parameters
        ----------
        k : int, optional
            Diagonal above which to zero elements. k=0 (default) is the main diagonal, k<0 is below and k>0 is above.

        Returns
        -------
        upper_triangle : ht.tensor
            Upper triangle of the input tensor.
        """
        return operations.triu(self, k)


    def __str__(self, *args):
        # TODO: document me
        # TODO: generate none-PyTorch str
        return self.__array.__str__(*args)

    def __repr__(self, *args):
        # TODO: document me
        # TODO: generate none-PyTorch repr
        return self.__array.__repr__(*args)

    def __getitem__(self, key):
        # TODO: document me
        # TODO: test me
        # TODO: sanitize input
        # TODO: make me more numpy API complete
        return tensor(self.__array[key], self.shape, self.split, self.device, self.comm)

    def __setitem__(self, key, value):
        # TODO: document me
        # TODO: test me
        # TODO: sanitize input
        # TODO: make me more numpy API complete
        if self.__split is not None:
            raise NotImplementedError(
                'Slicing not supported for __split != None')

        if np.isscalar(value):
            self.__array.__setitem__(key, value)
        elif isinstance(value, tensor):
            self.__array.__setitem__(key, value.__array)
        else:
            raise NotImplementedError(
                'Not implemented for {}'.format(value.__class__.__name__))


def __factory(shape, dtype, split, local_factory, device, comm):
    """
    Abstracted factory function for HeAT tensor initialization.

    Parameters
    ----------
    shape : int or sequence of ints
        Desired shape of the output array, e.g. 1 or (1, 2, 3,).
    dtype : ht.dtype
        The desired HeAT data type for the array, defaults to ht.float32.
    split : int
        The axis along which the array is split and distributed.
    local_factory : function
        Function that creates the local PyTorch tensor for the HeAT tensor.
    device : str or None
        Specifies the device the tensor shall be allocated on, defaults to None (i.e. globally set default device).
    comm: Communication, optional
        Handle to the nodes holding distributed parts or copies of this tensor.

    Returns
    -------
    out : ht.tensor
        Array of ones with given shape, data type and node distribution.
    """
    # clean the user input
    shape = sanitize_shape(shape)
    dtype = types.canonical_heat_type(dtype)
    split = sanitize_axis(shape, split)
    device = devices.sanitize_device(device)

    # chunk the shape if necessary
    _, local_shape, _ = comm.chunk(shape, split)
    # create the torch data using the factory function
    data = local_factory(local_shape, dtype=dtype.torch_type(), device=device.torch_device)

    return tensor(data, shape, dtype, split, device, comm)


def __factory_like(a, dtype, split, factory, device, comm, **kwargs):
    """
    Abstracted '...-like' factory function for HeAT tensor initialization

    Parameters
    ----------
    a : object
        The shape and data-type of 'a' define these same attributes of the returned array.
    dtype : ht.dtype
        The desired HeAT data type for the array, defaults to ht.float32.
    split: int, optional
        The axis along which the array is split and distributed, defaults to None (no distribution).
    factory : function
        Function that creates a HeAT tensor.
    device : str or None
        Specifies the device the tensor shall be allocated on, defaults to None (i.e. globally set default device).
    comm: Communication, optional
        Handle to the nodes holding distributed parts or copies of this tensor.

    Returns
    -------
    out : ht.tensor
        Array of ones with given shape, data type and node distribution that is like a
    """
    # determine the global shape of the object to create
    # attempt in this order: shape property, length of object or default shape (1,)
    try:
        shape = a.shape
    except AttributeError:
        try:
            shape = (len(a),)
        except TypeError:
            shape = (1,)

    # infer the data type, otherwise default to float32
    if dtype is None:
        try:
            dtype = types.heat_type_of(a)
        except TypeError:
            dtype = types.float32

    # infer split axis
    if split is None:
        try:
            split = a.split if not isinstance(a, str) else None
        except AttributeError:
            # do not split at all
            pass

    return factory(shape, dtype=dtype, split=split, device=device, comm=comm, **kwargs)


def arange(*args, dtype=None, split=None, device=None, comm=MPI_WORLD):
    """
    Return evenly spaced values within a given interval.

    Values are generated within the half-open interval ``[start, stop)`` (in other words, the interval including `start`
    but excluding `stop`). For integer arguments the function is equivalent to the Python built-in `range
    <http://docs.python.org/lib/built-in-funcs.html>`_ function, but returns a tensor rather than a list.

    When using a non-integer step, such as 0.1, the results will often not be consistent. It is better to use
    ``linspace`` for these cases.

    Parameters
    ----------
    start : number, optional
        Start of interval.  The interval includes this value.  The default start value is 0.
    stop : number
        End of interval.  The interval does not include this value, except in some cases where `step` is not an integer
        and floating point round-off affects the length of `out`.
    step : number, optional
        Spacing between values.  For any output `out`, this is the distance between two adjacent values, ``out[i+1] -
        out[i]``. The default step size is 1. If `step` is specified as a position argument, `start` must also be given.
    dtype : dtype
        The type of the output array.  If `dtype` is not given, infer the data type from the other input arguments.
    split: int, optional
        The axis along which the array is split and distributed, defaults to None (no distribution).
    device : str or None, optional
        Specifies the device the tensor shall be allocated on, defaults to None (i.e. globally set default device).
    comm: Communication, optional
        Handle to the nodes holding distributed parts or copies of this tensor.

    Returns
    -------
    arange : 1D heat tensor
        1D heat tensor of evenly spaced values.

        For floating point arguments, the length of the result is ``ceil((stop - start)/step)``. Because of floating
        point overflow, this rule may result in the last element of `out` being greater than `stop`.

    See Also
    --------
    linspace : Evenly spaced numbers with careful handling of endpoints.

    Examples
    --------
    >>> ht.arange(3)
    tensor([0, 1, 2])
    >>> ht.arange(3.0)
    tensor([ 0.,  1.,  2.])
    >>> ht.arange(3, 7)
    tensor([3, 4, 5, 6])
    >>> ht.arange(3, 7, 2)
    tensor([3, 5])
    """
    num_of_param = len(args)

    # check if all positional arguments are integers
    all_ints = all([isinstance(_, int) for _ in args])

    # set start, stop, step, num according to *args
    if num_of_param == 1:
        if dtype is None:
            # use int32 as default instead of int64 used in numpy
            dtype = types.int32
        start = 0
        stop = int(np.ceil(args[0]))
        step = 1
        num = stop
    elif num_of_param == 2:
        if dtype is None:
            dtype = types.int32 if all_ints else types.float32
        start = args[0]
        stop = args[1]
        step = 1
        num = int(np.ceil(stop - start))
    elif num_of_param == 3:
        if dtype is None:
            dtype = types.int32 if all_ints else types.float32
        start = args[0]
        stop = args[1]
        step = args[2]
        num = int(np.ceil((stop - start) / step))
    else:
        raise TypeError(
            'function takes minimum one and at most 3 positional arguments ({} given)'.format(num_of_param))

    gshape = (num,)
    split = sanitize_axis(gshape, split)
    offset, lshape, _ = comm.chunk(gshape, split)

    # compose the local tensor
    start += offset * step
    stop = start + lshape[0] * step
    device = devices.sanitize_device(device)
    data = torch.arange(
        start, stop, step,
        dtype=types.canonical_heat_type(dtype).torch_type(),
        device=device.torch_device
    )

    return tensor(data, gshape, types.canonical_heat_type(data.dtype), split, device, comm)


def array(obj, dtype=None, copy=True, ndmin=0, split=None, device=None, comm=MPI_WORLD):
    """
    Create a tensor.

    Parameters
    ----------
    obj : array_like
        A tensor or array, any object exposing the array interface, an object whose __array__ method returns an array,
        or any (nested) sequence.
    dtype : dtype, optional
        The desired data-type for the array. If not given, then the type will be determined as the minimum type required
        to hold the objects in the sequence. This argument can only be used to ‘upcast’ the array. For downcasting, use
        the .astype(t) method.
    copy : bool, optional
        If true (default), then the object is copied. Otherwise, a copy will only be made if obj is a nested sequence or
        if a copy is needed to satisfy any of the other requirements, e.g. dtype.
    ndmin : int, optional
        Specifies the minimum number of dimensions that the resulting array should have. Ones will be pre-pended to the
        shape as needed to meet this requirement.
    split : None or int, optional
        The axis along which the array is split and distributed in memory. If not None (default) the shape of the global
        tensor is automatically inferred.
    device : str, ht.Device or None, optional
        Specifies the device the tensor shall be allocated on, defaults to None (i.e. globally set default device).
    comm: Communication, optional
        Handle to the nodes holding distributed tensor chunks.

    Returns
    -------
    out : ht.tensor
        A tensor object satisfying the specified requirements.

    Raises
    ------

    Examples
    --------
    >>> ht.array([1, 2, 3])
    tensor([1, 2, 3])

    Upcasting:
    >>> ht.array([1, 2, 3.0])
    tensor([ 1.,  2.,  3.])

    More than one dimension:
    >>> ht.array([[1, 2], [3, 4]])
    tensor([[1, 2],
           [3, 4]])

    Minimum dimensions given:
    >>> ht.array([1, 2, 3], ndmin=2)
    tensor([[1, 2, 3]])

    Type provided:
    >>> ht.array([1, 2, 3], dtype=float)
    tensor([ 1.0, 2.0, 3.0])

    Pre-split data:
    (0/2) >>> ht.array([1, 2], split=0)
    (1/2) >>> ht.array([3, 4], split=0)
    (0/2) tensor([1, 2, 3, 4])
    (1/2) tensor([1, 2, 3, 4])
    """
    # extract the internal tensor in case of a heat tensor
    if isinstance(obj, tensor):
        obj = obj._tensor__array

    # sanitize the data type
    if dtype is not None:
        dtype = types.canonical_heat_type(dtype)

    # initialize the array
    if bool(copy) or not isinstance(obj, torch.Tensor):
        try:
            obj = torch.tensor(obj, dtype=dtype.torch_type() if dtype is not None else None)
        except RuntimeError:
            raise TypeError('invalid data of type {}'.format(type(obj)))

    # infer dtype from obj if not explicitly given
    if dtype is None:
        dtype = types.canonical_heat_type(obj.dtype)

    # sanitize minimum number of dimensions
    if not isinstance(ndmin, int):
        raise TypeError(
            'expected ndmin to be int, but was {}'.format(type(ndmin)))

    # reshape the object to encompass additional dimensions
    ndmin -= len(obj.shape)
    if ndmin > 0:
        obj = obj.reshape(obj.shape + ndmin * (1,))

    # sanitize split axis
    split = sanitize_axis(obj.shape, split)

    # sanitize communication object
    if not isinstance(comm, Communication):
        raise TypeError(
            'expected communication object, but got {}'.format(type(comm)))

    # determine the local and the global shape, if not split is given, they are identical
    lshape = np.array(obj.shape)
    gshape = lshape.copy()

    # check with the neighboring rank whether the local shape would fit into a global shape
    if split is not None:
        if comm.rank < comm.size - 1:
            comm.Isend(lshape, dest=comm.rank + 1)
        if comm.rank != 0:
            # look into the message of the neighbor to see whether the shape length fits
            status = MPI.Status()
            comm.Probe(source=comm.rank - 1, status=status)
            length = status.Get_count() // lshape.dtype.itemsize

            # the number of shape elements does not match with the 'left' rank
            if length != len(lshape):
                gshape[split] = np.iinfo(gshape.dtype).min
            else:
                # check whether the individual shape elements match
                comm.Recv(gshape, source=comm.rank - 1)
                for i in range(length):
                    if i == split:
                        continue
                    elif lshape[i] != gshape[i] and lshape[i] - 1 != gshape[i]:
                        gshape[split] = np.iinfo(gshape.dtype).min

        # sum up the elements along the split dimension
        reduction_buffer = np.array(gshape[split])
        comm.Allreduce(MPI.IN_PLACE, reduction_buffer, MPI.SUM)
        if reduction_buffer < 0:
            raise ValueError(
                'unable to construct tensor, shape of local data chunk does not match')
        gshape[split] = reduction_buffer

    return tensor(obj, tuple(gshape), dtype, split, device, comm)


def empty(shape, dtype=types.float32, split=None, device=None, comm=MPI_WORLD):
    """
    Returns a new uninitialized array of given shape and data type. May be allocated split up across multiple
    nodes along the specified axis.

    Parameters
    ----------
    shape : int or sequence of ints
        Desired shape of the output array, e.g. 1 or (1, 2, 3,).
    dtype : ht.dtype
        The desired HeAT data type for the array, defaults to ht.float32.
    split: int, optional
        The axis along which the array is split and distributed, defaults to None (no distribution).
    device : str, ht.Device or None, optional
        Specifies the device the tensor shall be allocated on, defaults to None (i.e. globally set default device).
    comm: Communication, optional
        Handle to the nodes holding distributed parts or copies of this tensor.

    Returns
    -------
    out : ht.tensor
        Array of zeros with given shape, data type and node distribution.

    Examples
    --------
    >>> ht.empty(3)
    tensor([ 0.0000e+00, -2.0000e+00,  3.3113e+35])

    >>> ht.empty(3, dtype=ht.int)
    tensor([ 0.0000e+00, -2.0000e+00,  3.3113e+35])

    >>> ht.empty((2, 3,))
    tensor([[ 0.0000e+00, -2.0000e+00,  3.3113e+35],
            [ 3.6902e+19,  1.2096e+04,  7.1846e+22]])
    """
    return __factory(shape, dtype, split, torch.empty, device, comm)


def empty_like(a, dtype=None, split=None, device=None, comm=MPI_WORLD):
    """
    Returns a new uninitialized array with the same type, shape and data distribution of given object. Data type and
    data distribution strategy can be explicitly overriden.

    Parameters
    ----------
    a : object
        The shape and data-type of 'a' define these same attributes of the returned array.
        Uninitialized tensor with the same shape, type and split axis as 'a' unless overriden.
    dtype : ht.dtype, optional
        Overrides the data type of the result.
    split: int, optional
        The axis along which the array is split and distributed, defaults to None (no distribution).
    device : str, ht.Device or None, optional
        Specifies the device the tensor shall be allocated on, defaults to None (i.e. globally set default device).
    comm: Communication, optional
        Handle to the nodes holding distributed parts or copies of this tensor.

    Examples
    --------
    >>> x = ht.ones((2, 3,))
    >>> x
    tensor([[1., 1., 1.],
            [1., 1., 1.]])

    >>> ht.empty_like(x)
    tensor([[ 0.0000e+00, -2.0000e+00,  3.3113e+35],
            [ 3.6902e+19,  1.2096e+04,  7.1846e+22]])
    """
    return __factory_like(a, dtype, split, empty, device, comm)


def full(shape, fill_value, dtype=types.float32, split=None, device=None, comm=MPI_WORLD):
    """
    Return a new array of given shape and type, filled with fill_value.

    Parameters
    ----------
    shape : int or sequence of ints
        Shape of the new array, e.g., (2, 3) or 2.
    fill_value : scalar
        Fill value.
    dtype : data-type, optional
        The desired data-type for the array
    split: int, optional
        The axis along which the array is split and distributed, defaults to None (no distribution).
    device : str, ht.Device or None, optional
        Specifies the device the tensor shall be allocated on, defaults to None (i.e. globally set default device).
    comm: Communication, optional
        Handle to the nodes holding distributed parts or copies of this tensor.

    Returns
    -------
    out : ht.tensor
        Array of fill_value with the given shape, dtype and split.

    Examples
    --------
    >>> ht.full((2, 2), np.inf)
    tensor([[ inf,  inf],
            [ inf,  inf]])
    >>> ht.full((2, 2), 10)
    tensor([[10, 10],
            [10, 10]])
    """
    def local_factory(*args, **kwargs):
        return torch.full(*args, fill_value=fill_value, **kwargs)

    return __factory(shape, dtype, split, local_factory, device, comm)


def full_like(a, fill_value, dtype=types.float32, split=None, device=None, comm=MPI_WORLD):
    """
    Return a full array with the same shape and type as a given array.

    Parameters
    ----------
    a : object
        The shape and data-type of 'a' define these same attributes of the returned array.
    fill_value : scalar
        Fill value.
    dtype : ht.dtype, optional
        Overrides the data type of the result.
    split: int, optional
        The axis along which the array is split and distributed, defaults to None (no distribution).
    device : str, ht.Device or None, optional
        Specifies the device the tensor shall be allocated on, defaults to None (i.e. globally set default device).
    comm: Communication, optional
        Handle to the nodes holding distributed parts or copies of this tensor.

    Returns
    -------
    out : ht.tensor
        Array of fill_value with the same shape and type as a.


    Examples
    --------
    >>> x = ht.zeros((2, 3,))
    >>> x
    tensor([[0., 0., 0.],
            [0., 0., 0.]])

    >>> ht.full_like(a, 1.0)
    tensor([[1., 1., 1.],
            [1., 1., 1.]])
    """
    return __factory_like(a, dtype, split, full, device, comm, fill_value=fill_value)


def linspace(start, stop, num=50, endpoint=True, retstep=False, dtype=None, split=None, device=None, comm=MPI_WORLD):
    """
    Returns num evenly spaced samples, calculated over the interval [start, stop]. The endpoint of the interval can
    optionally be excluded.

    Parameters
    ----------
    start: scalar, scalar-convertible
        The starting value of the sample interval, maybe a sequence if convertible to scalar
    end: scalar, scalar-convertible
        The end value of the sample interval, unless is set to False. In that case, the sequence consists of all but the
        last of num + 1 evenly spaced samples, so that stop is excluded. Note that the step size changes when endpoint
        is False.
    num: int, optional
        Number of samples to generate, defaults to 50. Must be non-negative.
    endpoint: bool, optional
        If True, stop is the last sample, otherwise, it is not included. Defaults to True.
    retstep: bool, optional
        If True, return (samples, step), where step is the spacing between samples.
    dtype: dtype, optional
        The type of the output array.
    split: int, optional
        The axis along which the array is split and distributed, defaults to None (no distribution).
    device : str, ht.Device or None, optional
        Specifies the device the tensor shall be allocated on, defaults to None (i.e. globally set default device).
    comm: Communication, optional
        Handle to the nodes holding distributed parts or copies of this tensor.

    Returns
    -------
    samples: ht.tensor
        There are num equally spaced samples in the closed interval [start, stop] or the half-open interval
        [start, stop) (depending on whether endpoint is True or False).
    step: float, optional
        Size of spacing between samples, only returned if retstep is True.

    Examples
    --------
    >>> ht.linspace(2.0, 3.0, num=5)
    tensor([ 2.  ,  2.25,  2.5 ,  2.75,  3.  ])
    >>> ht.linspace(2.0, 3.0, num=5, endpoint=False)
    tensor([ 2. ,  2.2,  2.4,  2.6,  2.8])
    >>> ht.linspace(2.0, 3.0, num=5, retstep=True)
    (array([ 2.  ,  2.25,  2.5 ,  2.75,  3.  ]), 0.25)
    """
    # sanitize input parameters
    start = float(start)
    stop = float(stop)
    num = int(num)
    if num <= 0:
        raise ValueError(
            'number of samples \'num\' must be non-negative integer, but was {}'.format(num))
    step = (stop - start) / max(1, num - 1 if endpoint else num)

    # infer local and global shapes
    gshape = (num,)
    split = sanitize_axis(gshape, split)
    offset, lshape, _ = comm.chunk(gshape, split)

    # compose the local tensor
    start += offset * step
    stop = start + lshape[0] * step - step
    device = devices.sanitize_device(device)
    data = torch.linspace(start, stop, lshape[0], device=device.torch_device)
    if dtype is not None:
        data = data.type(types.canonical_heat_type(dtype).torch_type())

    # construct the resulting global tensor
    ht_tensor = tensor(data, gshape, types.canonical_heat_type(data.dtype), split, device, comm)

    if retstep:
        return ht_tensor, step
    return ht_tensor


def ones(shape, dtype=types.float32, split=None, device=None, comm=MPI_WORLD):
    """
    Returns a new array of given shape and data type filled with one values. May be allocated split up across multiple
    nodes along the specified axis.

    Parameters
    ----------
    shape : int or sequence of ints
        Desired shape of the output array, e.g. 1 or (1, 2, 3,).
    dtype : ht.dtype
        The desired HeAT data type for the array, defaults to ht.float32.
    split : int, optional
        The axis along which the array is split and distributed, defaults to None (no distribution).
    device : str, ht.Device or None, optional
        Specifies the device the tensor shall be allocated on, defaults to None (i.e. globally set default device).
    comm : Communication, optional
        Handle to the nodes holding distributed parts or copies of this tensor.

    Returns
    -------
    out : ht.tensor
        Array of ones with given shape, data type and node distribution.

    Examples
    --------
    >>> ht.ones(3)
    tensor([1., 1., 1.])

    >>> ht.ones(3, dtype=ht.int)
    tensor([1, 1, 1])

    >>> ht.ones((2, 3,))
    tensor([[1., 1., 1.],
            [1., 1., 1.]])
    """
    return __factory(shape, dtype, split, torch.ones, device, comm)


def ones_like(a, dtype=None, split=None, device=None, comm=MPI_WORLD):
    """
    Returns a new array filled with ones with the same type, shape and data distribution of given object. Data type and
    data distribution strategy can be explicitly overriden.

    Parameters
    ----------
    a : object
        The shape and data-type of 'a' define these same attributes of the returned array.
    dtype : ht.dtype, optional
        Overrides the data type of the result.
    split: int, optional
        The axis along which the array is split and distributed, defaults to None (no distribution).
    device : str, ht.Device or None, optional
        Specifies the device the tensor shall be allocated on, defaults to None (i.e. globally set default device).
    comm: Communication, optional
        Handle to the nodes holding distributed parts or copies of this tensor.

    Returns
    -------
    out : ht.tensor
        Array of ones with the same shape, type and split axis as 'a' unless overriden.

    Examples
    --------
    >>> x = ht.zeros((2, 3,))
    >>> x
    tensor([[0., 0., 0.],
            [0., 0., 0.]])

    >>> ht.ones_like(a)
    tensor([[1., 1., 1.],
            [1., 1., 1.]])
    """
    return __factory_like(a, dtype, split, ones, device, comm)


def zeros(shape, dtype=types.float32, split=None, device=None, comm=MPI_WORLD):
    """
    Returns a new array of given shape and data type filled with zero values. May be allocated split up across multiple
    nodes along the specified axis.

    Parameters
    ----------
    shape : int or sequence of ints
        Desired shape of the output array, e.g. 1 or (1, 2, 3,).
    dtype : ht.dtype
        The desired HeAT data type for the array, defaults to ht.float32.
    split: int, optional
        The axis along which the array is split and distributed, defaults to None (no distribution).
    device : str, ht.Device or None, optional
        Specifies the device the tensor shall be allocated on, defaults to None (i.e. globally set default device).
    comm: Communication, optional
        Handle to the nodes holding distributed parts or copies of this tensor.

    Returns
    -------
    out : ht.tensor
        Array of zeros with given shape, data type and node distribution.

    Examples
    --------
    >>> ht.zeros(3)
    tensor([0., 0., 0.])

    >>> ht.zeros(3, dtype=ht.int)
    tensor([0, 0, 0])

    >>> ht.zeros((2, 3,))
    tensor([[0., 0., 0.],
            [0., 0., 0.]])
    """
    return __factory(shape, dtype, split, torch.zeros, device, comm)


def zeros_like(a, dtype=None, split=None, device=None, comm=MPI_WORLD):
    """
    Returns a new array filled with zeros with the same type, shape and data distribution of given object. Data type and
    data distribution strategy can be explicitly overriden.

    Parameters
    ----------
    a : object
        The shape and data-type of 'a' define these same attributes of the returned array.
    dtype : ht.dtype, optional
        Overrides the data type of the result.
    split: int, optional
        The axis along which the array is split and distributed, defaults to None (no distribution).
    device : str, ht.Device or None, optional
        Specifies the device the tensor shall be allocated on, defaults to None (i.e. globally set default device).
    comm: Communication, optional
        Handle to the nodes holding distributed parts or copies of this tensor.

    Returns
    -------
    out : ht.tensor
        Array of zeros with the same shape, type and split axis as 'a' unless overriden.

    Examples
    --------
    >>> x = ht.ones((2, 3,))
    >>> x
    tensor([[1., 1., 1.],
            [1., 1., 1.]])

    >>> ht.zeros_like(x)
    tensor([[0., 0., 0.],
            [0., 0., 0.]])
    """
    return __factory_like(a, dtype, split, zeros, device, comm)
<|MERGE_RESOLUTION|>--- conflicted
+++ resolved
@@ -511,8 +511,6 @@
 
         return relations.gt(self, other)
 
-<<<<<<< HEAD
-=======
     def is_distributed(self):
         """
         Determines whether the data of this tensor is distributed across multiple processes.
@@ -524,7 +522,6 @@
         """
         return self.split is not None and self.comm.is_distributed()
 
->>>>>>> c771b457
     def max(self, axis=None, out=None):
         """"
         Return the maximum of an array or maximum along an axis.
