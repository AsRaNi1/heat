import torch

from .communication import MPI_WORLD
from . import tensor
from . import types
from . import stride_tricks


def set_gseed(seed):
    # TODO: think about proper random number generation
    # TODO: comment me
    # TODO: test me
    torch.manual_seed(seed)


def uniform(low=0.0, high=1.0, size=None, comm=MPI_WORLD):
    # TODO: comment me
    # TODO: test me
    # TODO: make me splitable
    # TODO: add device capabilities
    if size is None:
        size = (1,)

    return tensor(torch.Tensor(*size).uniform_(low, high), size, types.float32, None, comm)


def randn(*args, split=None, comm=MPI_WORLD):
    """
    Returns a tensor filled with random numbers from a standard normal distribution with zero mean and variance of one.

    The shape of the tensor is defined by the varargs args.

    Parameters
    ----------
    d0, d1, …, dn : int, optional
        The dimensions of the returned array, should be all positive.

    Returns
    -------
    broadcast_shape : tuple of ints
        the broadcast shape

    Raises
    -------
    TypeError
        If one of d0 to dn is not an int.
    ValueError
        If one of d0 to dn is less or equal to 0.

    Examples
    --------
    >>> ht.randn(3)
    tensor([ 0.1921, -0.9635,  0.5047])

    >>> ht.randn(4, 4)
    tensor([[-1.1261,  0.5971,  0.2851,  0.9998],
            [-1.8548, -1.2574,  0.2391, -0.3302],
            [ 1.3365, -1.5212,  1.4159, -0.1671],
            [ 0.1260,  1.2126, -0.0804,  0.0907]])
    """
<<<<<<< HEAD
    # TODO: make me splitable
    # TODO: add device capabilities
=======
>>>>>>> 8ecc2a7f
    # check if all positional arguments are integers
    if not all(isinstance(_, int) for _ in args):
        raise TypeError('dimensions have to be integers')
    if not all(_ > 0 for _ in args):
        raise ValueError('negative dimension are not allowed')

    gshape = tuple(args) if args else(1,)
    split = stride_tricks.sanitize_axis(gshape, split)
    try:
        torch.randn(gshape)
    except RuntimeError as exception:
        # re-raise the exception to be consistent with numpy's exception interface
        raise ValueError(str(exception))

    # compose the local tensor
    data = torch.randn(args)

    return tensor(data, gshape, types.canonical_heat_type(data.dtype), split, MPI_WORLD)<|MERGE_RESOLUTION|>--- conflicted
+++ resolved
@@ -58,11 +58,8 @@
             [ 1.3365, -1.5212,  1.4159, -0.1671],
             [ 0.1260,  1.2126, -0.0804,  0.0907]])
     """
-<<<<<<< HEAD
     # TODO: make me splitable
     # TODO: add device capabilities
-=======
->>>>>>> 8ecc2a7f
     # check if all positional arguments are integers
     if not all(isinstance(_, int) for _ in args):
         raise TypeError('dimensions have to be integers')
