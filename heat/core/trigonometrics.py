import torch

from .operations import __local_operation as local_op

__all__ = [
    'cos',
    'cosh',
    'sin',
<<<<<<< HEAD
    'tan',
    'tanh'
=======
    'sinh',
    'tan'
>>>>>>> badfe729
]


def cos(x, out=None):
    """
    Return the trigonometric cosine, element-wise.

    Parameters
    ----------
    x : ht.tensor
        The value for which to compute the trigonometric cosine.
    out : ht.tensor or None, optional
        A location in which to store the results. If provided, it must have a broadcastable shape. If not provided
        or set to None, a fresh tensor is allocated.

    Returns
    -------
    cosine : ht.tensor
        A tensor of the same shape as x, containing the trigonometric cosine of each element in this tensor.
        Negative input elements are returned as nan. If out was provided, square_roots is a reference to it.

    Examples
    --------
    >>> ht.cos(ht.arange(-6, 7, 2))
    tensor([0.96017029, -0.65364362, -0.41614684,  1., -0.41614684, -0.65364362,  0.96017029])
    """
    return local_op(torch.cos, x, out)


def cosh(x, out=None):
    """
    Return the hyperbolic cosine, element-wise.

    Parameters
    ----------
    x : ht.tensor
        The value for which to compute the hyperbolic cosine.
    out : ht.tensor or None, optional
        A location in which to store the results. If provided, it must have a broadcastable shape. If not provided
        or set to None, a fresh tensor is allocated.

    Returns
    -------
    hyperbolic cosine : ht.tensor
        A tensor of the same shape as x, containing the hyperbolic cosine of each element in this tensor.
        Negative input elements are returned as nan. If out was provided, square_roots is a reference to it.

    Examples
    --------
    >>> ht.cosh(ht.arange(-6, 7, 2))
    tensor([201.7156,  27.3082,   3.7622,   1.0000,   3.7622,  27.3082, 201.7156])
    """
    return local_op(torch.cosh, x, out)


def sin(x, out=None):
    """
    Return the trigonometric sine, element-wise.

    Parameters
    ----------
    x : ht.tensor
        The value for which to compute the trigonometric sine.
    out : ht.tensor or None, optional
        A location in which to store the results. If provided, it must have a broadcastable shape. If not provided
        or set to None, a fresh tensor is allocated.

    Returns
    -------
    sine : ht.tensor
        A tensor of the same shape as x, containing the trigonometric sine of each element in this tensor.
        Negative input elements are returned as nan. If out was provided, square_roots is a reference to it.

    Examples
    --------
    >>> ht.sin(ht.arange(-6, 7, 2))
    tensor([ 0.2794,  0.7568, -0.9093,  0.0000,  0.9093, -0.7568, -0.2794])
    """
    return local_op(torch.sin, x, out)


def sinh(x, out=None):
    """
    Return the hyperbolic sine, element-wise.

    Parameters
    ----------
    x : ht.tensor
        The value for which to compute the hyperbolic sine.
    out : ht.tensor or None, optional
        A location in which to store the results. If provided, it must have a broadcastable shape. If not provided
        or set to None, a fresh tensor is allocated.

    Returns
    -------
    hyperbolic sine : ht.tensor
        A tensor of the same shape as x, containing the trigonometric sine of each element in this tensor.
        Negative input elements are returned as nan. If out was provided, square_roots is a reference to it.

    Examples
    --------
    >>> ht.sinh(ht.arange(-6, 7, 2))
    tensor([[-201.7132,  -27.2899,   -3.6269,    0.0000,    3.6269,   27.2899,  201.7132])
    """
    return local_op(torch.sinh, x, out)


def tan(x, out=None):
    """
    Compute tangent element-wise.

    Equivalent to ht.sin(x) / ht.cos(x) element-wise.

    Parameters
    ----------
    x : ht.tensor
        The value for which to compute the trigonometric tangent.
    out : ht.tensor or None, optional
        A location in which to store the results. If provided, it must have a broadcastable shape. If not provided
        or set to None, a fresh tensor is allocated.

    Returns
    -------
    tangent : ht.tensor
        A tensor of the same shape as x, containing the trigonometric tangent of each element in this tensor.

    Examples
    --------
    >>> ht.tan(ht.arange(-6, 7, 2))
    tensor([ 0.29100619, -1.15782128,  2.18503986,  0., -2.18503986, 1.15782128, -0.29100619])
    """
    return local_op(torch.tan, x, out)


def tanh(x, out=None):
    """
    Return the hyperbolic tangent, element-wise.

    Parameters
    ----------
    x : ht.tensor
        The value for which to compute the hyperbolic tangent.
    out : ht.tensor or None, optional
        A location in which to store the results. If provided, it must have a broadcastable shape. If not provided
        or set to None, a fresh tensor is allocated.

    Returns
    -------
    hyperbolic tangent : ht.tensor
        A tensor of the same shape as x, containing the hyperbolic tangent of each element in this tensor.

    Examples
    --------
    >>> ht.tanh(ht.arange(-6, 7, 2))
    tensor([-1.0000, -0.9993, -0.9640,  0.0000,  0.9640,  0.9993,  1.0000])
    """
    return local_op(torch.tanh, x, out)<|MERGE_RESOLUTION|>--- conflicted
+++ resolved
@@ -6,13 +6,9 @@
     'cos',
     'cosh',
     'sin',
-<<<<<<< HEAD
+    'sinh',
     'tan',
     'tanh'
-=======
-    'sinh',
-    'tan'
->>>>>>> badfe729
 ]
 
 
