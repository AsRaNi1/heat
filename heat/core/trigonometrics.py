--- conflicted
+++ resolved
@@ -92,9 +92,6 @@
     return local_op(torch.atan, x, out)
 
 
-<<<<<<< HEAD
-def cos(x, out=None) -> DNDarray:
-=======
 def arctan2(x1, x2):
     """
     Element-wise arc tangent of ``x1/x2`` choosing the quadrant correctly.
@@ -126,19 +123,22 @@
 
 
 def cos(x, out=None):
->>>>>>> f4fb25f8
-    """
-    Compute the trigonometric cosine, element-wise.
-    Result is a ``DNDarray`` of the same shape as ``x``.
-    Negative input elements are returned as ``NaN``. If ``out`` was provided, ``cos`` is a reference to it.
-
-    Parameters
-    ----------
-    x : DNDarray
-        The array for which to compute the trigonometric cosine.
-    out : DNDarray, optional
-        A location in which to store the results. If provided, it must have a broadcastable shape. If not provided
-        or set to ``None``, a fresh array is allocated.
+    """
+    Return the trigonometric cosine, element-wise.
+
+    Parameters
+    ----------
+    x : ht.DNDarray
+        The value for which to compute the trigonometric cosine.
+    out : ht.DNDarray or None, optional
+        A location in which to store the results. If provided, it must have a broadcastable shape. If not provided
+        or set to None, a fresh tensor is allocated.
+
+    Returns
+    -------
+    cosine : ht.DNDarray
+        A tensor of the same shape as x, containing the trigonometric cosine of each element in this tensor.
+        Negative input elements are returned as nan. If out was provided, square_roots is a reference to it.
 
     Examples
     --------
