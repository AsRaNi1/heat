--- conflicted
+++ resolved
@@ -4,12 +4,162 @@
 import heat as ht
 import os
 
-<<<<<<< HEAD
 from .test_suites.basic_test import TestCase
 
 
 class TestTrigonometrics(TestCase):
-    def test_rad2deg(self):
+    def test_arctan(self):
+        # base elements
+        elements = 30
+        comparison = torch.arange(
+            elements, dtype=torch.float64, device=self.device.torch_device
+        ).atan()
+
+        # arctan of float32
+        float32_tensor = ht.arange(elements, dtype=ht.float32)
+        float32_arctan = ht.arctan(float32_tensor)
+        self.assertIsInstance(float32_arctan, ht.DNDarray)
+        self.assertEqual(float32_arctan.dtype, ht.float32)
+        self.assertTrue(torch.allclose(float32_arctan._DNDarray__array.double(), comparison))
+
+        # arctan of float64
+        float64_tensor = ht.arange(elements, dtype=ht.float64)
+        float64_arctan = ht.arctan(float64_tensor)
+        self.assertIsInstance(float64_arctan, ht.DNDarray)
+        self.assertEqual(float64_arctan.dtype, ht.float64)
+        self.assertTrue(torch.allclose(float64_arctan._DNDarray__array.double(), comparison))
+
+        # arctan of ints, automatic conversion to intermediate floats
+        int32_tensor = ht.arange(elements, dtype=ht.int32)
+        int32_arctan = ht.arctan(int32_tensor)
+        self.assertIsInstance(int32_arctan, ht.DNDarray)
+        self.assertEqual(int32_arctan.dtype, ht.float64)
+        self.assertTrue(torch.allclose(float32_arctan._DNDarray__array.double(), comparison))
+
+        # arctan of longs, automatic conversion to intermediate floats
+        int64_tensor = ht.arange(elements, dtype=ht.int64)
+        int64_arctan = ht.arctan(int64_tensor)
+        self.assertIsInstance(int64_arctan, ht.DNDarray)
+        self.assertEqual(int64_arctan.dtype, ht.float64)
+        self.assertTrue(torch.allclose(int64_arctan._DNDarray__array.double(), comparison))
+
+        # check exceptions
+        with self.assertRaises(TypeError):
+            ht.arctan([1, 2, 3])
+        with self.assertRaises(TypeError):
+            ht.arctan("hello world")
+
+    def test_arctan2(self):
+        float32_y = torch.randn(30, device=self.device.torch_device)
+        float32_x = torch.randn(30, device=self.device.torch_device)
+
+        float32_comparison = torch.atan2(float32_y, float32_x)
+        float32_arctan2 = ht.arctan2(ht.array(float32_y), ht.array(float32_x))
+
+        self.assertIsInstance(float32_arctan2, ht.DNDarray)
+        self.assertEqual(float32_arctan2.dtype, ht.float32)
+        self.assertTrue(torch.allclose(float32_arctan2._DNDarray__array, float32_comparison))
+
+        float64_y = torch.randn(30, dtype=torch.float64, device=self.device.torch_device)
+        float64_x = torch.randn(30, dtype=torch.float64, device=self.device.torch_device)
+
+        float64_comparison = torch.atan2(float64_y, float64_x)
+        float64_arctan2 = ht.arctan2(ht.array(float64_y), ht.array(float64_x))
+
+        self.assertIsInstance(float64_arctan2, ht.DNDarray)
+        self.assertEqual(float64_arctan2.dtype, ht.float64)
+        self.assertTrue(torch.allclose(float64_arctan2._DNDarray__array, float64_comparison))
+
+        # Rare Special Case with integers
+        int32_x = ht.array([-1, +1, +1, -1])
+        int32_y = ht.array([-1, -1, +1, +1])
+
+        int32_comparison = ht.array([-135.0, -45.0, 45.0, 135.0], dtype=ht.float64)
+        int32_arctan2 = ht.arctan2(int32_y, int32_x) * 180 / ht.pi
+
+        self.assertIsInstance(int32_arctan2, ht.DNDarray)
+        self.assertEqual(int32_arctan2.dtype, ht.float64)
+        self.assertTrue(ht.allclose(int32_arctan2, int32_comparison))
+
+        int16_x = ht.array([-1, +1, +1, -1], dtype=ht.int16)
+        int16_y = ht.array([-1, -1, +1, +1], dtype=ht.int16)
+
+        int16_comparison = ht.array([-135.0, -45.0, 45.0, 135.0], dtype=ht.float32)
+        int16_arctan2 = ht.arctan2(int16_y, int16_x) * 180.0 / ht.pi
+
+        self.assertIsInstance(int16_arctan2, ht.DNDarray)
+        self.assertEqual(int16_arctan2.dtype, ht.float32)
+        self.assertTrue(ht.allclose(int16_arctan2, int16_comparison))
+
+    def test_arcsin(self):
+        # base elements
+        elements = [-1.0, -0.83, -0.12, 0.0, 0.24, 0.67, 1.0]
+        comparison = torch.tensor(
+            elements, dtype=torch.float64, device=self.device.torch_device
+        ).asin()
+
+        # arcsin of float32
+        float32_tensor = ht.array(elements, dtype=ht.float32)
+        float32_arcsin = ht.arcsin(float32_tensor)
+        self.assertIsInstance(float32_arcsin, ht.DNDarray)
+        self.assertEqual(float32_arcsin.dtype, ht.float32)
+        self.assertTrue(torch.allclose(float32_arcsin._DNDarray__array.double(), comparison))
+
+        # arcsin of float64
+        float64_tensor = ht.array(elements, dtype=ht.float64)
+        float64_arcsin = ht.arcsin(float64_tensor)
+        self.assertIsInstance(float64_arcsin, ht.DNDarray)
+        self.assertEqual(float64_arcsin.dtype, ht.float64)
+        self.assertTrue(torch.allclose(float64_arcsin._DNDarray__array.double(), comparison))
+
+        # arcsin of value out of domain
+        nan_tensor = ht.array([1.2])
+        nan_arcsin = ht.arcsin(nan_tensor)
+        self.assertIsInstance(float64_arcsin, ht.DNDarray)
+        self.assertEqual(nan_arcsin.dtype, ht.float32)
+        self.assertTrue(math.isnan(nan_arcsin._DNDarray__array.item()))
+
+        # check exceptions
+        with self.assertRaises(TypeError):
+            ht.arcsin([1, 2, 3])
+        with self.assertRaises(TypeError):
+            ht.arcsin("hello world")
+
+    def test_arccos(self):
+        # base elements
+        elements = [-1.0, -0.83, -0.12, 0.0, 0.24, 0.67, 1.0]
+        comparison = torch.tensor(
+            elements, dtype=torch.float64, device=self.device.torch_device
+        ).acos()
+
+        # arccos of float32
+        float32_tensor = ht.array(elements, dtype=ht.float32)
+        float32_arccos = ht.arccos(float32_tensor)
+        self.assertIsInstance(float32_arccos, ht.DNDarray)
+        self.assertEqual(float32_arccos.dtype, ht.float32)
+        self.assertTrue(torch.allclose(float32_arccos._DNDarray__array.double(), comparison))
+
+        # arccos of float64
+        float64_tensor = ht.array(elements, dtype=ht.float64)
+        float64_arccos = ht.arccos(float64_tensor)
+        self.assertIsInstance(float64_arccos, ht.DNDarray)
+        self.assertEqual(float64_arccos.dtype, ht.float64)
+        self.assertTrue(torch.allclose(float64_arccos._DNDarray__array.double(), comparison))
+
+        # arccos of value out of domain
+        nan_tensor = ht.array([1.2])
+        nan_arccos = ht.arccos(nan_tensor)
+        self.assertIsInstance(float64_arccos, ht.DNDarray)
+        self.assertEqual(nan_arccos.dtype, ht.float32)
+        self.assertTrue(math.isnan(nan_arccos._DNDarray__array.item()))
+
+        # check exceptions
+        with self.assertRaises(TypeError):
+            ht.arccos([1, 2, 3])
+        with self.assertRaises(TypeError):
+            ht.arccos("hello world")
+
+    def test_degrees(self):
         # base elements
         elements = [0.0, 0.2, 0.6, 0.9, 1.2, 2.7, 3.14]
         comparison = (
@@ -18,6 +168,146 @@
             / 3.141592653589793
         )
 
+        # degrees with float32
+        float32_tensor = ht.array(elements, dtype=ht.float32)
+        float32_degrees = ht.degrees(float32_tensor)
+        self.assertIsInstance(float32_degrees, ht.DNDarray)
+        self.assertEqual(float32_degrees.dtype, ht.float32)
+        self.assertTrue(torch.allclose(float32_degrees._DNDarray__array.double(), comparison))
+
+        # degrees with float64
+        float64_tensor = ht.array(elements, dtype=ht.float64)
+        float64_degrees = ht.degrees(float64_tensor)
+        self.assertIsInstance(float64_degrees, ht.DNDarray)
+        self.assertEqual(float64_degrees.dtype, ht.float64)
+        self.assertTrue(torch.allclose(float64_degrees._DNDarray__array.double(), comparison))
+
+        # check exceptions
+        with self.assertRaises(TypeError):
+            ht.degrees([1, 2, 3])
+        with self.assertRaises(TypeError):
+            ht.degrees("hello world")
+
+    def test_deg2rad(self):
+        # base elements
+        elements = [0.0, 20.0, 45.0, 78.0, 94.0, 120.0, 180.0, 270.0, 311.0]
+        comparison = (
+            3.141592653589793
+            * torch.tensor(elements, dtype=torch.float64, device=self.device.torch_device)
+            / 180.0
+        )
+
+        # deg2rad with float32
+        float32_tensor = ht.array(elements, dtype=ht.float32)
+        float32_deg2rad = ht.deg2rad(float32_tensor)
+        self.assertIsInstance(float32_deg2rad, ht.DNDarray)
+        self.assertEqual(float32_deg2rad.dtype, ht.float32)
+        self.assertTrue(torch.allclose(float32_deg2rad._DNDarray__array.double(), comparison))
+
+        # deg2rad with float64
+        float64_tensor = ht.array(elements, dtype=ht.float64)
+        float64_deg2rad = ht.deg2rad(float64_tensor)
+        self.assertIsInstance(float64_deg2rad, ht.DNDarray)
+        self.assertEqual(float64_deg2rad.dtype, ht.float64)
+        self.assertTrue(torch.allclose(float64_deg2rad._DNDarray__array.double(), comparison))
+
+        # check exceptions
+        with self.assertRaises(TypeError):
+            ht.deg2rad([1, 2, 3])
+        with self.assertRaises(TypeError):
+            ht.deg2rad("hello world")
+
+    def test_cos(self):
+        # base elements
+        elements = 30
+        comparison = torch.arange(
+            elements, dtype=torch.float64, device=self.device.torch_device
+        ).cos()
+
+        # cosine of float32
+        float32_tensor = ht.arange(elements, dtype=ht.float32)
+        float32_cos = ht.cos(float32_tensor)
+        self.assertIsInstance(float32_cos, ht.DNDarray)
+        self.assertEqual(float32_cos.dtype, ht.float32)
+        self.assertTrue(torch.allclose(float32_cos._DNDarray__array.double(), comparison))
+
+        # cosine of float64
+        float64_tensor = ht.arange(elements, dtype=ht.float64)
+        float64_cos = ht.cos(float64_tensor)
+        self.assertIsInstance(float64_cos, ht.DNDarray)
+        self.assertEqual(float64_cos.dtype, ht.float64)
+        self.assertTrue(torch.allclose(float64_cos._DNDarray__array.double(), comparison))
+
+        # cosine of ints, automatic conversion to intermediate floats
+        int32_tensor = ht.arange(elements, dtype=ht.int32)
+        int32_cos = ht.cos(int32_tensor)
+        self.assertIsInstance(int32_cos, ht.DNDarray)
+        self.assertEqual(int32_cos.dtype, ht.float64)
+        self.assertTrue(torch.allclose(float32_cos._DNDarray__array.double(), comparison))
+
+        # cosine of longs, automatic conversion to intermediate floats
+        int64_tensor = ht.arange(elements, dtype=ht.int64)
+        int64_cos = int64_tensor.cos()
+        self.assertIsInstance(int64_cos, ht.DNDarray)
+        self.assertEqual(int64_cos.dtype, ht.float64)
+        self.assertTrue(torch.allclose(int64_cos._DNDarray__array.double(), comparison))
+
+        # check exceptions
+        with self.assertRaises(TypeError):
+            ht.cos([1, 2, 3])
+        with self.assertRaises(TypeError):
+            ht.cos("hello world")
+
+    def test_cosh(self):
+        # base elements
+        elements = 30
+        comparison = torch.arange(
+            elements, dtype=torch.float64, device=self.device.torch_device
+        ).cosh()
+
+        # hyperbolic cosine of float32
+        float32_tensor = ht.arange(elements, dtype=ht.float32)
+        float32_cosh = float32_tensor.cosh()
+        self.assertIsInstance(float32_cosh, ht.DNDarray)
+        self.assertEqual(float32_cosh.dtype, ht.float32)
+        self.assertTrue(torch.allclose(float32_cosh._DNDarray__array.double(), comparison))
+
+        # hyperbolic cosine of float64
+        float64_tensor = ht.arange(elements, dtype=ht.float64)
+        float64_cosh = ht.cosh(float64_tensor)
+        self.assertIsInstance(float64_cosh, ht.DNDarray)
+        self.assertEqual(float64_cosh.dtype, ht.float64)
+        self.assertTrue(torch.allclose(float64_cosh._DNDarray__array.double(), comparison))
+
+        # hyperbolic cosine of ints, automatic conversion to intermediate floats
+        int32_tensor = ht.arange(elements, dtype=ht.int32)
+        int32_cosh = ht.cosh(int32_tensor)
+        self.assertIsInstance(int32_cosh, ht.DNDarray)
+        self.assertEqual(int32_cosh.dtype, ht.float64)
+        self.assertTrue(torch.allclose(float32_cosh._DNDarray__array.double(), comparison))
+
+        # hyperbolic cosine of longs, automatic conversion to intermediate floats
+        int64_tensor = ht.arange(elements, dtype=ht.int64)
+        int64_cosh = ht.cosh(int64_tensor)
+        self.assertIsInstance(int64_cosh, ht.DNDarray)
+        self.assertEqual(int64_cosh.dtype, ht.float64)
+        self.assertTrue(torch.allclose(int64_cosh._DNDarray__array.double(), comparison))
+
+        # check exceptions
+        with self.assertRaises(TypeError):
+            ht.cosh([1, 2, 3])
+        with self.assertRaises(TypeError):
+            ht.cosh("hello world")
+
+    def test_rad2deg(self):
+        # base elements
+        elements = [0.0, 0.2, 0.6, 0.9, 1.2, 2.7, 3.14]
+        comparison = (
+            180.0
+            * torch.tensor(elements, dtype=torch.float64, device=self.device.torch_device)
+            / 3.141592653589793
+        )
+
         # rad2deg with float32
         float32_tensor = ht.array(elements, dtype=ht.float32)
         float32_rad2deg = ht.rad2deg(float32_tensor)
@@ -38,36 +328,7 @@
         with self.assertRaises(TypeError):
             ht.rad2deg("hello world")
 
-    def test_degrees(self):
-        # base elements
-        elements = [0.0, 0.2, 0.6, 0.9, 1.2, 2.7, 3.14]
-        comparison = (
-            180.0
-            * torch.tensor(elements, dtype=torch.float64, device=self.device.torch_device)
-            / 3.141592653589793
-        )
-
-        # degrees with float32
-        float32_tensor = ht.array(elements, dtype=ht.float32)
-        float32_degrees = ht.degrees(float32_tensor)
-        self.assertIsInstance(float32_degrees, ht.DNDarray)
-        self.assertEqual(float32_degrees.dtype, ht.float32)
-        self.assertTrue(torch.allclose(float32_degrees._DNDarray__array.double(), comparison))
-
-        # degrees with float64
-        float64_tensor = ht.array(elements, dtype=ht.float64)
-        float64_degrees = ht.degrees(float64_tensor)
-        self.assertIsInstance(float64_degrees, ht.DNDarray)
-        self.assertEqual(float64_degrees.dtype, ht.float64)
-        self.assertTrue(torch.allclose(float64_degrees._DNDarray__array.double(), comparison))
-
-        # check exceptions
-        with self.assertRaises(TypeError):
-            ht.degrees([1, 2, 3])
-        with self.assertRaises(TypeError):
-            ht.degrees("hello world")
-
-    def test_deg2rad(self):
+    def test_radians(self):
         # base elements
         elements = [0.0, 20.0, 45.0, 78.0, 94.0, 120.0, 180.0, 270.0, 311.0]
         comparison = (
@@ -76,35 +337,6 @@
             / 180.0
         )
 
-        # deg2rad with float32
-        float32_tensor = ht.array(elements, dtype=ht.float32)
-        float32_deg2rad = ht.deg2rad(float32_tensor)
-        self.assertIsInstance(float32_deg2rad, ht.DNDarray)
-        self.assertEqual(float32_deg2rad.dtype, ht.float32)
-        self.assertTrue(torch.allclose(float32_deg2rad._DNDarray__array.double(), comparison))
-
-        # deg2rad with float64
-        float64_tensor = ht.array(elements, dtype=ht.float64)
-        float64_deg2rad = ht.deg2rad(float64_tensor)
-        self.assertIsInstance(float64_deg2rad, ht.DNDarray)
-        self.assertEqual(float64_deg2rad.dtype, ht.float64)
-        self.assertTrue(torch.allclose(float64_deg2rad._DNDarray__array.double(), comparison))
-
-        # check exceptions
-        with self.assertRaises(TypeError):
-            ht.deg2rad([1, 2, 3])
-        with self.assertRaises(TypeError):
-            ht.deg2rad("hello world")
-
-    def test_radians(self):
-        # base elements
-        elements = [0.0, 20.0, 45.0, 78.0, 94.0, 120.0, 180.0, 270.0, 311.0]
-        comparison = (
-            3.141592653589793
-            * torch.tensor(elements, dtype=torch.float64, device=self.device.torch_device)
-            / 180.0
-        )
-
         # radians with float32
         float32_tensor = ht.array(elements, dtype=ht.float32)
         float32_radians = ht.radians(float32_tensor)
@@ -125,363 +357,6 @@
         with self.assertRaises(TypeError):
             ht.radians("hello world")
 
-=======
-if os.environ.get("DEVICE") == "gpu" and torch.cuda.is_available():
-    ht.use_device("gpu")
-    torch.cuda.set_device(torch.device(ht.get_device().torch_device))
-else:
-    ht.use_device("cpu")
-device = ht.get_device().torch_device
-ht_device = None
-if os.environ.get("DEVICE") == "lgpu" and torch.cuda.is_available():
-    device = ht.gpu.torch_device
-    ht_device = ht.gpu
-    torch.cuda.set_device(device)
-
-
-class TestTrigonometrics(unittest.TestCase):
->>>>>>> fc77d90a
-    def test_arctan(self):
-        # base elements
-        elements = 30
-        comparison = torch.arange(
-            elements, dtype=torch.float64, device=self.device.torch_device
-        ).atan()
-
-        # arctan of float32
-        float32_tensor = ht.arange(elements, dtype=ht.float32)
-        float32_arctan = ht.arctan(float32_tensor)
-        self.assertIsInstance(float32_arctan, ht.DNDarray)
-        self.assertEqual(float32_arctan.dtype, ht.float32)
-        self.assertTrue(torch.allclose(float32_arctan._DNDarray__array.double(), comparison))
-
-        # arctan of float64
-        float64_tensor = ht.arange(elements, dtype=ht.float64)
-        float64_arctan = ht.arctan(float64_tensor)
-        self.assertIsInstance(float64_arctan, ht.DNDarray)
-        self.assertEqual(float64_arctan.dtype, ht.float64)
-        self.assertTrue(torch.allclose(float64_arctan._DNDarray__array.double(), comparison))
-
-        # arctan of ints, automatic conversion to intermediate floats
-        int32_tensor = ht.arange(elements, dtype=ht.int32)
-        int32_arctan = ht.arctan(int32_tensor)
-        self.assertIsInstance(int32_arctan, ht.DNDarray)
-        self.assertEqual(int32_arctan.dtype, ht.float64)
-        self.assertTrue(torch.allclose(float32_arctan._DNDarray__array.double(), comparison))
-
-        # arctan of longs, automatic conversion to intermediate floats
-        int64_tensor = ht.arange(elements, dtype=ht.int64)
-        int64_arctan = ht.arctan(int64_tensor)
-        self.assertIsInstance(int64_arctan, ht.DNDarray)
-        self.assertEqual(int64_arctan.dtype, ht.float64)
-        self.assertTrue(torch.allclose(int64_arctan._DNDarray__array.double(), comparison))
-
-        # check exceptions
-        with self.assertRaises(TypeError):
-            ht.arctan([1, 2, 3])
-        with self.assertRaises(TypeError):
-            ht.arctan("hello world")
-
-    def test_arctan2(self):
-        float32_y = torch.randn(30, device=self.device.torch_device)
-        float32_x = torch.randn(30, device=self.device.torch_device)
-
-        float32_comparison = torch.atan2(float32_y, float32_x)
-        float32_arctan2 = ht.arctan2(ht.array(float32_y), ht.array(float32_x))
-
-        self.assertIsInstance(float32_arctan2, ht.DNDarray)
-        self.assertEqual(float32_arctan2.dtype, ht.float32)
-        self.assertTrue(torch.allclose(float32_arctan2._DNDarray__array, float32_comparison))
-
-        float64_y = torch.randn(30, dtype=torch.float64, device=self.device.torch_device)
-        float64_x = torch.randn(30, dtype=torch.float64, device=self.device.torch_device)
-
-        float64_comparison = torch.atan2(float64_y, float64_x)
-        float64_arctan2 = ht.arctan2(ht.array(float64_y), ht.array(float64_x))
-
-        self.assertIsInstance(float64_arctan2, ht.DNDarray)
-        self.assertEqual(float64_arctan2.dtype, ht.float64)
-        self.assertTrue(torch.allclose(float64_arctan2._DNDarray__array, float64_comparison))
-
-        # Rare Special Case with integers
-        int32_x = ht.array([-1, +1, +1, -1])
-        int32_y = ht.array([-1, -1, +1, +1])
-
-        int32_comparison = ht.array([-135.0, -45.0, 45.0, 135.0], dtype=ht.float64)
-        int32_arctan2 = ht.arctan2(int32_y, int32_x) * 180 / ht.pi
-
-        self.assertIsInstance(int32_arctan2, ht.DNDarray)
-        self.assertEqual(int32_arctan2.dtype, ht.float64)
-        self.assertTrue(ht.allclose(int32_arctan2, int32_comparison))
-
-        int16_x = ht.array([-1, +1, +1, -1], dtype=ht.int16)
-        int16_y = ht.array([-1, -1, +1, +1], dtype=ht.int16)
-
-        int16_comparison = ht.array([-135.0, -45.0, 45.0, 135.0], dtype=ht.float32)
-        int16_arctan2 = ht.arctan2(int16_y, int16_x) * 180.0 / ht.pi
-
-        self.assertIsInstance(int16_arctan2, ht.DNDarray)
-        self.assertEqual(int16_arctan2.dtype, ht.float32)
-        self.assertTrue(ht.allclose(int16_arctan2, int16_comparison))
-
-    def test_arcsin(self):
-        # base elements
-        elements = [-1.0, -0.83, -0.12, 0.0, 0.24, 0.67, 1.0]
-        comparison = torch.tensor(
-            elements, dtype=torch.float64, device=self.device.torch_device
-        ).asin()
-
-        # arcsin of float32
-        float32_tensor = ht.array(elements, dtype=ht.float32)
-        float32_arcsin = ht.arcsin(float32_tensor)
-        self.assertIsInstance(float32_arcsin, ht.DNDarray)
-        self.assertEqual(float32_arcsin.dtype, ht.float32)
-        self.assertTrue(torch.allclose(float32_arcsin._DNDarray__array.double(), comparison))
-
-        # arcsin of float64
-        float64_tensor = ht.array(elements, dtype=ht.float64)
-        float64_arcsin = ht.arcsin(float64_tensor)
-        self.assertIsInstance(float64_arcsin, ht.DNDarray)
-        self.assertEqual(float64_arcsin.dtype, ht.float64)
-        self.assertTrue(torch.allclose(float64_arcsin._DNDarray__array.double(), comparison))
-
-        # arcsin of value out of domain
-        nan_tensor = ht.array([1.2])
-        nan_arcsin = ht.arcsin(nan_tensor)
-        self.assertIsInstance(float64_arcsin, ht.DNDarray)
-        self.assertEqual(nan_arcsin.dtype, ht.float32)
-        self.assertTrue(math.isnan(nan_arcsin._DNDarray__array.item()))
-
-        # check exceptions
-        with self.assertRaises(TypeError):
-            ht.arcsin([1, 2, 3])
-        with self.assertRaises(TypeError):
-            ht.arcsin("hello world")
-
-    def test_arccos(self):
-        # base elements
-        elements = [-1.0, -0.83, -0.12, 0.0, 0.24, 0.67, 1.0]
-        comparison = torch.tensor(
-            elements, dtype=torch.float64, device=self.device.torch_device
-        ).acos()
-
-        # arccos of float32
-        float32_tensor = ht.array(elements, dtype=ht.float32)
-        float32_arccos = ht.arccos(float32_tensor)
-        self.assertIsInstance(float32_arccos, ht.DNDarray)
-        self.assertEqual(float32_arccos.dtype, ht.float32)
-        self.assertTrue(torch.allclose(float32_arccos._DNDarray__array.double(), comparison))
-
-        # arccos of float64
-        float64_tensor = ht.array(elements, dtype=ht.float64)
-        float64_arccos = ht.arccos(float64_tensor)
-        self.assertIsInstance(float64_arccos, ht.DNDarray)
-        self.assertEqual(float64_arccos.dtype, ht.float64)
-        self.assertTrue(torch.allclose(float64_arccos._DNDarray__array.double(), comparison))
-
-        # arccos of value out of domain
-        nan_tensor = ht.array([1.2])
-        nan_arccos = ht.arccos(nan_tensor)
-        self.assertIsInstance(float64_arccos, ht.DNDarray)
-        self.assertEqual(nan_arccos.dtype, ht.float32)
-        self.assertTrue(math.isnan(nan_arccos._DNDarray__array.item()))
-
-        # check exceptions
-        with self.assertRaises(TypeError):
-            ht.arccos([1, 2, 3])
-        with self.assertRaises(TypeError):
-            ht.arccos("hello world")
-
-    def test_degrees(self):
-        # base elements
-        elements = [0.0, 0.2, 0.6, 0.9, 1.2, 2.7, 3.14]
-        comparison = (
-            180.0 * torch.tensor(elements, dtype=torch.float64, device=device) / 3.141592653589793
-        )
-
-        # degrees with float32
-        float32_tensor = ht.array(elements, dtype=ht.float32, device=ht_device)
-        float32_degrees = ht.degrees(float32_tensor)
-        self.assertIsInstance(float32_degrees, ht.DNDarray)
-        self.assertEqual(float32_degrees.dtype, ht.float32)
-        self.assertTrue(torch.allclose(float32_degrees._DNDarray__array.double(), comparison))
-
-        # degrees with float64
-        float64_tensor = ht.array(elements, dtype=ht.float64, device=ht_device)
-        float64_degrees = ht.degrees(float64_tensor)
-        self.assertIsInstance(float64_degrees, ht.DNDarray)
-        self.assertEqual(float64_degrees.dtype, ht.float64)
-        self.assertTrue(torch.allclose(float64_degrees._DNDarray__array.double(), comparison))
-
-        # check exceptions
-        with self.assertRaises(TypeError):
-            ht.degrees([1, 2, 3])
-        with self.assertRaises(TypeError):
-            ht.degrees("hello world")
-
-    def test_deg2rad(self):
-        # base elements
-        elements = [0.0, 20.0, 45.0, 78.0, 94.0, 120.0, 180.0, 270.0, 311.0]
-        comparison = (
-            3.141592653589793 * torch.tensor(elements, dtype=torch.float64, device=device) / 180.0
-        )
-
-        # deg2rad with float32
-        float32_tensor = ht.array(elements, dtype=ht.float32, device=ht_device)
-        float32_deg2rad = ht.deg2rad(float32_tensor)
-        self.assertIsInstance(float32_deg2rad, ht.DNDarray)
-        self.assertEqual(float32_deg2rad.dtype, ht.float32)
-        self.assertTrue(torch.allclose(float32_deg2rad._DNDarray__array.double(), comparison))
-
-        # deg2rad with float64
-        float64_tensor = ht.array(elements, dtype=ht.float64, device=ht_device)
-        float64_deg2rad = ht.deg2rad(float64_tensor)
-        self.assertIsInstance(float64_deg2rad, ht.DNDarray)
-        self.assertEqual(float64_deg2rad.dtype, ht.float64)
-        self.assertTrue(torch.allclose(float64_deg2rad._DNDarray__array.double(), comparison))
-
-        # check exceptions
-        with self.assertRaises(TypeError):
-            ht.deg2rad([1, 2, 3])
-        with self.assertRaises(TypeError):
-            ht.deg2rad("hello world")
-
-    def test_cos(self):
-        # base elements
-        elements = 30
-        comparison = torch.arange(
-            elements, dtype=torch.float64, device=self.device.torch_device
-        ).cos()
-
-        # cosine of float32
-        float32_tensor = ht.arange(elements, dtype=ht.float32)
-        float32_cos = ht.cos(float32_tensor)
-        self.assertIsInstance(float32_cos, ht.DNDarray)
-        self.assertEqual(float32_cos.dtype, ht.float32)
-        self.assertTrue(torch.allclose(float32_cos._DNDarray__array.double(), comparison))
-
-        # cosine of float64
-        float64_tensor = ht.arange(elements, dtype=ht.float64)
-        float64_cos = ht.cos(float64_tensor)
-        self.assertIsInstance(float64_cos, ht.DNDarray)
-        self.assertEqual(float64_cos.dtype, ht.float64)
-        self.assertTrue(torch.allclose(float64_cos._DNDarray__array.double(), comparison))
-
-        # cosine of ints, automatic conversion to intermediate floats
-        int32_tensor = ht.arange(elements, dtype=ht.int32)
-        int32_cos = ht.cos(int32_tensor)
-        self.assertIsInstance(int32_cos, ht.DNDarray)
-        self.assertEqual(int32_cos.dtype, ht.float64)
-        self.assertTrue(torch.allclose(float32_cos._DNDarray__array.double(), comparison))
-
-        # cosine of longs, automatic conversion to intermediate floats
-        int64_tensor = ht.arange(elements, dtype=ht.int64)
-        int64_cos = int64_tensor.cos()
-        self.assertIsInstance(int64_cos, ht.DNDarray)
-        self.assertEqual(int64_cos.dtype, ht.float64)
-        self.assertTrue(torch.allclose(int64_cos._DNDarray__array.double(), comparison))
-
-        # check exceptions
-        with self.assertRaises(TypeError):
-            ht.cos([1, 2, 3])
-        with self.assertRaises(TypeError):
-            ht.cos("hello world")
-
-    def test_cosh(self):
-        # base elements
-        elements = 30
-        comparison = torch.arange(
-            elements, dtype=torch.float64, device=self.device.torch_device
-        ).cosh()
-
-        # hyperbolic cosine of float32
-        float32_tensor = ht.arange(elements, dtype=ht.float32)
-        float32_cosh = float32_tensor.cosh()
-        self.assertIsInstance(float32_cosh, ht.DNDarray)
-        self.assertEqual(float32_cosh.dtype, ht.float32)
-        self.assertTrue(torch.allclose(float32_cosh._DNDarray__array.double(), comparison))
-
-        # hyperbolic cosine of float64
-        float64_tensor = ht.arange(elements, dtype=ht.float64)
-        float64_cosh = ht.cosh(float64_tensor)
-        self.assertIsInstance(float64_cosh, ht.DNDarray)
-        self.assertEqual(float64_cosh.dtype, ht.float64)
-        self.assertTrue(torch.allclose(float64_cosh._DNDarray__array.double(), comparison))
-
-        # hyperbolic cosine of ints, automatic conversion to intermediate floats
-        int32_tensor = ht.arange(elements, dtype=ht.int32)
-        int32_cosh = ht.cosh(int32_tensor)
-        self.assertIsInstance(int32_cosh, ht.DNDarray)
-        self.assertEqual(int32_cosh.dtype, ht.float64)
-        self.assertTrue(torch.allclose(float32_cosh._DNDarray__array.double(), comparison))
-
-        # hyperbolic cosine of longs, automatic conversion to intermediate floats
-        int64_tensor = ht.arange(elements, dtype=ht.int64)
-        int64_cosh = ht.cosh(int64_tensor)
-        self.assertIsInstance(int64_cosh, ht.DNDarray)
-        self.assertEqual(int64_cosh.dtype, ht.float64)
-        self.assertTrue(torch.allclose(int64_cosh._DNDarray__array.double(), comparison))
-
-        # check exceptions
-        with self.assertRaises(TypeError):
-            ht.cosh([1, 2, 3])
-        with self.assertRaises(TypeError):
-            ht.cosh("hello world")
-
-    def test_rad2deg(self):
-        # base elements
-        elements = [0.0, 0.2, 0.6, 0.9, 1.2, 2.7, 3.14]
-        comparison = (
-            180.0 * torch.tensor(elements, dtype=torch.float64, device=device) / 3.141592653589793
-        )
-
-        # rad2deg with float32
-        float32_tensor = ht.array(elements, dtype=ht.float32, device=ht_device)
-        float32_rad2deg = ht.rad2deg(float32_tensor)
-        self.assertIsInstance(float32_rad2deg, ht.DNDarray)
-        self.assertEqual(float32_rad2deg.dtype, ht.float32)
-        self.assertTrue(torch.allclose(float32_rad2deg._DNDarray__array.double(), comparison))
-
-        # rad2deg with float64
-        float64_tensor = ht.array(elements, dtype=ht.float64, device=ht_device)
-        float64_rad2deg = ht.rad2deg(float64_tensor)
-        self.assertIsInstance(float64_rad2deg, ht.DNDarray)
-        self.assertEqual(float64_rad2deg.dtype, ht.float64)
-        self.assertTrue(torch.allclose(float64_rad2deg._DNDarray__array.double(), comparison))
-
-        # check exceptions
-        with self.assertRaises(TypeError):
-            ht.rad2deg([1, 2, 3])
-        with self.assertRaises(TypeError):
-            ht.rad2deg("hello world")
-
-    def test_radians(self):
-        # base elements
-        elements = [0.0, 20.0, 45.0, 78.0, 94.0, 120.0, 180.0, 270.0, 311.0]
-        comparison = (
-            3.141592653589793 * torch.tensor(elements, dtype=torch.float64, device=device) / 180.0
-        )
-
-        # radians with float32
-        float32_tensor = ht.array(elements, dtype=ht.float32, device=ht_device)
-        float32_radians = ht.radians(float32_tensor)
-        self.assertIsInstance(float32_radians, ht.DNDarray)
-        self.assertEqual(float32_radians.dtype, ht.float32)
-        self.assertTrue(torch.allclose(float32_radians._DNDarray__array.double(), comparison))
-
-        # radians with float64
-        float64_tensor = ht.array(elements, dtype=ht.float64, device=ht_device)
-        float64_radians = ht.radians(float64_tensor)
-        self.assertIsInstance(float64_radians, ht.DNDarray)
-        self.assertEqual(float64_radians.dtype, ht.float64)
-        self.assertTrue(torch.allclose(float64_radians._DNDarray__array.double(), comparison))
-
-        # check exceptions
-        with self.assertRaises(TypeError):
-            ht.radians([1, 2, 3])
-        with self.assertRaises(TypeError):
-            ht.radians("hello world")
-
     def test_sin(self):
         # base elements
         elements = 30
