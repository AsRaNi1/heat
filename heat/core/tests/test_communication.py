import numpy as np
import unittest
import torch

import heat as ht


class TestCommunication(unittest.TestCase):
    @classmethod
    def setUpClass(cls):
        cls.data = torch.tensor([
            [3, 2, 1],
            [4, 5, 6]
        ], dtype=torch.float32)

        cls.sorted3Dtensor = ht.float32([
        [[0, 1, 2, 3, 4],
        [10, 11, 12, 13, 14],
        [20, 21, 22, 23, 24]],
        [[100, 101, 102, 103, 104],
        [110, 111, 112, 113, 114],
        [120, 121, 122, 123, 124]]])

    def test_self_communicator(self):
        comm = ht.core.communication.MPI_SELF

        with self.assertRaises(ValueError):
            comm.chunk(self.data.shape, split=2)
        with self.assertRaises(ValueError):
            comm.chunk(self.data.shape, split=-3)

        offset, lshape, chunks = comm.chunk(self.data.shape, split=0)

        self.assertIsInstance(offset, int)
        self.assertEqual(offset, 0)

        self.assertIsInstance(lshape, tuple)
        self.assertEqual(len(lshape), len(self.data.shape))
        self.assertEqual(lshape, self.data.shape)

        self.assertIsInstance(chunks, tuple)
        self.assertEqual(len(chunks), len(self.data.shape))
        self.assertEqual(1, (self.data == self.data[chunks]).all().item())

    def test_mpi_communicator(self):
        comm = ht.core.communication.MPI_WORLD
        self.assertLess(comm.rank, comm.size)

        with self.assertRaises(ValueError):
            comm.chunk(self.data.shape, split=2)
        with self.assertRaises(ValueError):
            comm.chunk(self.data.shape, split=-3)

        offset, lshape, chunks = comm.chunk(self.data.shape, split=0)
        self.assertIsInstance(offset, int)
        self.assertGreaterEqual(offset, 0)
        self.assertLessEqual(offset, self.data.shape[0])

        self.assertIsInstance(lshape, tuple)
        self.assertEqual(len(lshape), len(self.data.shape))
        self.assertGreaterEqual(lshape[0], 0)
        self.assertLessEqual(lshape[0], self.data.shape[0])

        self.assertIsInstance(chunks, tuple)
        self.assertEqual(len(chunks), len(self.data.shape))

    def test_cuda_aware_mpi(self):
        self.assertTrue(hasattr(ht.communication, 'CUDA_AWARE_MPI'))
        self.assertIsInstance(ht.communication.CUDA_AWARE_MPI, bool)

    def test_contiguous_memory_buffer(self):
        # vector heat tensor
        vector_data = ht.arange(1, 10)
        vector_out = ht.zeros_like(vector_data)

        # test that target and destination are not equal
        self.assertTrue((vector_data._DNDarray__array != vector_out._DNDarray__array).all())
        self.assertTrue(vector_data._DNDarray__array.is_contiguous())
        self.assertTrue(vector_out._DNDarray__array.is_contiguous())

        # send message to self that is received into a separate buffer afterwards
        vector_data.comm.Isend(vector_data, dest=vector_data.comm.rank)
        vector_out.comm.Recv(vector_out, source=vector_out.comm.rank)

        # check that after sending the data everything is equal
        self.assertTrue((vector_data._DNDarray__array == vector_out._DNDarray__array).all())
        self.assertTrue(vector_out._DNDarray__array.is_contiguous())

        # multi-dimensional torch tensor
        tensor_data = torch.arange(3 * 4 * 5 * 6).reshape(3, 4, 5, 6) + 1
        tensor_out = torch.zeros_like(tensor_data)

        # test that target and destination are not equal
        self.assertTrue((tensor_data != tensor_out).all())
        self.assertTrue(tensor_data.is_contiguous())
        self.assertTrue(tensor_out.is_contiguous())

        # send message to self that is received into a separate buffer afterwards
        comm = ht.core.communication.MPI_WORLD
        comm.Isend(tensor_data, dest=comm.rank)
        comm.Recv(tensor_out, source=comm.rank)

        # check that after sending the data everything is equal
        self.assertTrue((tensor_data == tensor_out).all())
        self.assertTrue(tensor_out.is_contiguous())

    def test_non_contiguous_memory_buffer(self):
        # non-contiguous source
        non_contiguous_data = ht.ones((3, 2,)).T
        contiguous_out = ht.zeros_like(non_contiguous_data)

        # test that target and destination are not equal
        self.assertTrue((non_contiguous_data._DNDarray__array != contiguous_out._DNDarray__array).all())
        self.assertFalse(non_contiguous_data._DNDarray__array.is_contiguous())
        self.assertTrue(contiguous_out._DNDarray__array.is_contiguous())

        # send message to self that is received into a separate buffer afterwards
        non_contiguous_data.comm.Isend(non_contiguous_data, dest=non_contiguous_data.comm.rank)
        contiguous_out.comm.Recv(contiguous_out, source=contiguous_out.comm.rank)

        # check that after sending the data everything is equal
        self.assertTrue((non_contiguous_data._DNDarray__array == contiguous_out._DNDarray__array).all())
        self.assertTrue(contiguous_out._DNDarray__array.is_contiguous())

        # non-contiguous destination
        contiguous_data = ht.ones((3, 2,))
        non_contiguous_out = ht.zeros((2, 3,)).T

        # test that target and destination are not equal
        self.assertTrue((contiguous_data._DNDarray__array != non_contiguous_out._DNDarray__array).all())
        self.assertTrue(contiguous_data._DNDarray__array.is_contiguous())
        self.assertFalse(non_contiguous_out._DNDarray__array.is_contiguous())

        # send message to self that is received into a separate buffer afterwards
        contiguous_data.comm.Isend(contiguous_data, dest=contiguous_data.comm.rank)
        non_contiguous_out.comm.Recv(non_contiguous_out, source=non_contiguous_out.comm.rank)

        # check that after sending the data everything is equal
        self.assertTrue((contiguous_data._DNDarray__array == non_contiguous_out._DNDarray__array).all())
        self.assertFalse(non_contiguous_out._DNDarray__array.is_contiguous())

        # non-contiguous destination
        both_non_contiguous_data = ht.ones((3, 2,)).T
        both_non_contiguous_out = ht.zeros((3, 2,)).T

        # test that target and destination are not equal
        self.assertTrue((both_non_contiguous_data._DNDarray__array != both_non_contiguous_out._DNDarray__array).all())
        self.assertFalse(both_non_contiguous_data._DNDarray__array.is_contiguous())
        self.assertFalse(both_non_contiguous_out._DNDarray__array.is_contiguous())

        # send message to self that is received into a separate buffer afterwards
        both_non_contiguous_data.comm.Isend(both_non_contiguous_data, dest=both_non_contiguous_data.comm.rank)
        both_non_contiguous_out.comm.Recv(both_non_contiguous_out, source=both_non_contiguous_out.comm.rank)

        # check that after sending the data everything is equal
        self.assertTrue((both_non_contiguous_data._DNDarray__array == both_non_contiguous_out._DNDarray__array).all())
        self.assertFalse(both_non_contiguous_out._DNDarray__array.is_contiguous())

    def test_default_comm(self):
        # default comm is world
        a = ht.zeros((4, 5,))
        self.assertIs(ht.get_comm(), ht.MPI_WORLD)
        self.assertIs(a.comm, ht.MPI_WORLD)

        # we can set a new comm that is being used for new allocation, old are not affected
        ht.use_comm(ht.MPI_SELF)
        b = ht.zeros((4, 5,))
        self.assertIs(ht.get_comm(), ht.MPI_SELF)
        self.assertIs(b.comm, ht.MPI_SELF)
        self.assertIsNot(a.comm, ht.MPI_SELF)

        # reset the comm
        ht.use_comm(ht.MPI_WORLD)

        # test for proper sanitation
        with self.assertRaises(TypeError):
            ht.use_comm('1')

    def test_allgather(self):
        # contiguous data
        data = ht.ones((1, 7,))
        output = ht.zeros((ht.MPI_WORLD.size, 7,))

        # ensure prior invariants
        self.assertTrue(data._DNDarray__array.is_contiguous())
        self.assertTrue(output._DNDarray__array.is_contiguous())
        data.comm.Allgather(data, output)

        # check result
        self.assertTrue(data._DNDarray__array.is_contiguous())
        self.assertTrue(output._DNDarray__array.is_contiguous())
        self.assertTrue((output._DNDarray__array == torch.ones(ht.MPI_WORLD.size, 7,)).all())

        # contiguous data, different gather axis
        data = ht.ones((7, 2,))
        output = ht.random.randn(7, 2 * ht.MPI_WORLD.size)

        # ensure prior invariants
        self.assertTrue(data._DNDarray__array.is_contiguous())
        self.assertTrue(output._DNDarray__array.is_contiguous())
        data.comm.Allgather(data, output, recv_axis=1)

        # check result
        self.assertTrue(data._DNDarray__array.is_contiguous())
        self.assertTrue(output._DNDarray__array.is_contiguous())
        self.assertTrue((output._DNDarray__array == torch.ones(7, 2 * ht.MPI_WORLD.size)).all())

        # non-contiguous data
        data = ht.ones((4, 5,)).T
        output = ht.zeros((5, 4 * ht.MPI_WORLD.size))

        # ensure prior invariants
        self.assertFalse(data._DNDarray__array.is_contiguous())
        self.assertTrue(output._DNDarray__array.is_contiguous())
        data.comm.Allgather(data, output)

        # check result
        self.assertFalse(data._DNDarray__array.is_contiguous())
        self.assertTrue(output._DNDarray__array.is_contiguous())
        self.assertTrue((output._DNDarray__array == torch.ones(5, 4 * ht.MPI_WORLD.size,)).all())

        # non-contiguous output, different gather axis
        data = ht.ones((5, 7,))
        output = ht.zeros((7 * ht.MPI_WORLD.size, 5,)).T

        # ensure prior invariants
        self.assertTrue(data._DNDarray__array.is_contiguous())
        self.assertFalse(output._DNDarray__array.is_contiguous())
        data.comm.Allgather(data, output, recv_axis=1)

        # check result
        self.assertTrue(data._DNDarray__array.is_contiguous())
        self.assertFalse(output._DNDarray__array.is_contiguous())
        self.assertTrue((output._DNDarray__array == torch.ones(5, 7 * ht.MPI_WORLD.size,)).all())

        # contiguous data
        data = ht.array([[ht.MPI_WORLD.rank] * 10])
        output = ht.array([[0]*10]*ht.MPI_WORLD.size )

        # ensure prior invariants
        self.assertTrue(data._DNDarray__array.is_contiguous())
        self.assertTrue(output._DNDarray__array.is_contiguous())

        # perform the allgather operation
        data.comm.Allgather(data, output, recv_axis=0)

        # check  result
        result = ht.array([np.arange(0, ht.MPI_WORLD.size)] * 10).T
        self.assertTrue(ht.equal(output, result))

        # contiguous data
        data = ht.array([[ht.MPI_WORLD.rank]] * 10)
        output = ht.array([[0] * ht.MPI_WORLD.size] * 10)

        # ensure prior invariants
        self.assertTrue(data._DNDarray__array.is_contiguous())
        self.assertTrue(output._DNDarray__array.is_contiguous())

        # perform the allgather operation
        data.comm.Allgather(data, output, recv_axis=1)

        # check  result
        result = ht.array([np.arange(0, ht.MPI_WORLD.size)] * 10)
        self.assertTrue(ht.equal(output, result))

        # other datatypes (send numpy array)
        data = np.array([ht.MPI_WORLD.rank] * 3)
        output = ht.array([[0 ] * 3] * ht.MPI_WORLD.size)

        # perform the allgather operation
        ht.MPI_WORLD.Allgatherv(data, output)

        # check  result
        result = ht.array([np.arange(0, ht.MPI_WORLD.size)] * 3).T
        self.assertTrue(ht.equal(output, result))

        data = ht.array([ht.MPI_WORLD.rank] * 3)
        output = np.array([[0] * 3] * ht.MPI_WORLD.size)

        # perform the allgather operation
        ht.MPI_WORLD.Allgatherv(data, output)

        # check  result
        result = np.array([np.arange(0, ht.MPI_WORLD.size)] * 3).T
        self.assertTrue((output == result).all())

        with self.assertRaises(TypeError):
            data = np.array([ht.MPI_WORLD.rank] * 3)
            output = ht.array([[0] * 3* ht.MPI_WORLD.size])
            ht.MPI_WORLD.Allgatherv(data, output, recv_axis=1)
        with self.assertRaises(TypeError):
            data = ht.array([ht.MPI_WORLD.rank] * 3)
            output = np.array([[0] * 3 * ht.MPI_WORLD.size])
            ht.MPI_WORLD.Allgatherv(data, output, recv_axis=1)

    def test_allgatherv(self):
        # contiguous data buffer, contiguous output buffer
        data = ht.ones((ht.MPI_WORLD.rank + 1, 10,))
        output_count = ht.MPI_WORLD.size * (ht.MPI_WORLD.size + 1) // 2
        output = ht.zeros((output_count, 10,))

        # ensure prior invariants
        self.assertTrue(data._DNDarray__array.is_contiguous())
        self.assertTrue(output._DNDarray__array.is_contiguous())

        # perform the allgather operation
        counts = tuple(range(1, ht.MPI_WORLD.size + 1))
        displs = tuple(np.cumsum(range(ht.MPI_WORLD.size)))
        data.comm.Allgatherv(data, (output, counts, displs,))

        # check  result
        self.assertTrue(data._DNDarray__array.is_contiguous())
        self.assertTrue(output._DNDarray__array.is_contiguous())
        self.assertTrue((output._DNDarray__array == torch.ones(output_count, 10,)).all())

        # non-contiguous data buffer, contiguous output buffer
        data = ht.ones((10, 2 * (ht.MPI_WORLD.rank + 1))).T
        output_count = ht.MPI_WORLD.size * (ht.MPI_WORLD.size + 1)
        output = ht.zeros((output_count, 10,))

        # ensure prior invariants
        self.assertFalse(data._DNDarray__array.is_contiguous())
        self.assertTrue(output._DNDarray__array.is_contiguous())

        # perform the allgather operation
        counts = tuple(range(2, 2 * (ht.MPI_WORLD.size + 1), 2))
        displs = tuple(np.cumsum(range(0, 2 * ht.MPI_WORLD.size, 2)))
        data.comm.Allgatherv(data, (output, counts, displs,))

        # check  result
        self.assertFalse(data._DNDarray__array.is_contiguous())
        self.assertTrue(output._DNDarray__array.is_contiguous())
        self.assertTrue((output._DNDarray__array == torch.ones(output_count, 10,)).all())

        # contiguous data buffer, non-contiguous output buffer
        data = ht.ones((2 * (ht.MPI_WORLD.rank + 1), 10,))
        output_count = ht.MPI_WORLD.size * (ht.MPI_WORLD.size + 1)
        output = ht.zeros((10, output_count,)).T

        # ensure prior invariants
        self.assertTrue(data._DNDarray__array.is_contiguous())
        self.assertFalse(output._DNDarray__array.is_contiguous())

        # perform the allgather operation
        counts = tuple(range(2, 2 * (ht.MPI_WORLD.size + 1), 2))
        displs = tuple(np.cumsum(range(0, 2 * ht.MPI_WORLD.size, 2)))
        data.comm.Allgatherv(data, (output, counts, displs,))

        # check result
        self.assertTrue(data._DNDarray__array.is_contiguous())
        self.assertFalse(output._DNDarray__array.is_contiguous())
        self.assertTrue((output._DNDarray__array == torch.ones(output_count, 10,)).all())

        # non-contiguous data buffer, non-contiguous output buffer
        data = ht.ones((10, 2 * (ht.MPI_WORLD.rank + 1))).T
        output_count = ht.MPI_WORLD.size * (ht.MPI_WORLD.size + 1)
        output = ht.zeros((10, output_count,)).T

        # ensure prior invariants
        self.assertFalse(data._DNDarray__array.is_contiguous())
        self.assertFalse(output._DNDarray__array.is_contiguous())

        # perform the allgather operation
        counts = tuple(range(2, 2 * (ht.MPI_WORLD.size + 1), 2))
        displs = tuple(np.cumsum(range(0, 2 * ht.MPI_WORLD.size, 2)))
        data.comm.Allgatherv(data, (output, counts, displs,))

        # check result
        self.assertFalse(data._DNDarray__array.is_contiguous())
        self.assertFalse(output._DNDarray__array.is_contiguous())
        self.assertTrue((output._DNDarray__array == torch.ones(output_count, 10,)).all())

        # contiguous data buffer
        data = ht.array([[ht.MPI_WORLD.rank] * 10] * (ht.MPI_WORLD.size + 1))

        # contiguous output buffer
        output_shape = data.lshape
        output = ht.zeros(output_shape, dtype=ht.int64)

        # Results for comparison
        first_line = ht.array([[0] * 10])
        last_line = ht.array([[ht.MPI_WORLD.size - 1] * 10])

        # perform allgather operation
        send_counts, send_displs, _ = data.comm.counts_displs_shape(data.lshape, 0)
        recv_counts, recv_displs, _ = data.comm.counts_displs_shape(output.lshape, 0)
        data.comm.Allgatherv((data, send_counts, send_displs,), (output, recv_counts, recv_displs,))

        # check result
        self.assertTrue(data._DNDarray__array.is_contiguous())
        self.assertTrue(output._DNDarray__array.is_contiguous())
        self.assertTrue((output[0] == first_line).all())
        self.assertTrue((output[output.lshape[0]-1] == last_line).all())

    def test_allreduce(self):
        # contiguous data
        data = ht.ones((10, 2,), dtype=ht.int8)
        out = ht.zeros_like(data)

        # reduce across all nodes
        self.assertTrue(data._DNDarray__array.is_contiguous())
        self.assertTrue(out._DNDarray__array.is_contiguous())
        data.comm.Allreduce(data, out, op=ht.MPI.SUM)

        # check the reduction result
        self.assertTrue(data._DNDarray__array.is_contiguous())
        self.assertTrue(out._DNDarray__array.is_contiguous())
        self.assertTrue((out._DNDarray__array == data.comm.size).all())

        # non-contiguous data
        data = ht.ones((10, 2,), dtype=ht.int8).T
        out = ht.zeros_like(data)

        # reduce across all nodes
        self.assertFalse(data._DNDarray__array.is_contiguous())
        self.assertTrue(out._DNDarray__array.is_contiguous())
        data.comm.Allreduce(data, out, op=ht.MPI.SUM)

        # check the reduction result
        # the data tensor will be contiguous after the reduction
        # MPI enforces the same data type for send and receive buffer
        # the reduction implementation takes care of making the internal Torch storage consistent
        self.assertTrue(data._DNDarray__array.is_contiguous())
        self.assertTrue(out._DNDarray__array.is_contiguous())
        self.assertTrue((out._DNDarray__array == data.comm.size).all())

        # non-contiguous output
        data = ht.ones((10, 2,), dtype=ht.int8)
        out = ht.zeros((2, 10), dtype=ht.int8).T

        # reduce across all nodes
        self.assertTrue(data._DNDarray__array.is_contiguous())
        self.assertFalse(out._DNDarray__array.is_contiguous())
        data.comm.Allreduce(data, out, op=ht.MPI.SUM)

        # check the reduction result
        # the data tensor will be contiguous after the reduction
        # MPI enforces the same data type for send and receive buffer
        # the reduction implementation takes care of making the internal Torch storage consistent
        self.assertTrue(data._DNDarray__array.is_contiguous())
        self.assertTrue(out._DNDarray__array.is_contiguous())
        self.assertTrue((out._DNDarray__array == data.comm.size).all())

    def test_alltoall(self):
        # contiguous data
        data = ht.array([[ht.MPI_WORLD.rank] * 10] * ht.MPI_WORLD.size)
        output = ht.zeros((ht.MPI_WORLD.size, 10,), dtype=ht.int64)

        # ensure prior invariants
        self.assertTrue(data._DNDarray__array.is_contiguous())
        self.assertTrue(output._DNDarray__array.is_contiguous())
        data.comm.Alltoall(data, output)

        # check scatter result
        self.assertTrue(data._DNDarray__array.is_contiguous())
        self.assertTrue(output._DNDarray__array.is_contiguous())
        comparison = torch.arange(ht.MPI_WORLD.size).reshape(-1, 1).expand(ht.MPI_WORLD.size, 10)
        self.assertTrue((output._DNDarray__array == comparison).all())

        # contiguous data, different gather axis
        data = ht.array([[ht.MPI_WORLD.rank] * ht.MPI_WORLD.size] * 10)
        output = ht.zeros((10, ht.MPI_WORLD.size,), dtype=ht.int64)

        # ensure prior invariants
        self.assertTrue(data._DNDarray__array.is_contiguous())
        self.assertTrue(output._DNDarray__array.is_contiguous())
        data.comm.Alltoall(data, output, send_axis=1)

        # check scatter result
        self.assertTrue(data._DNDarray__array.is_contiguous())
        self.assertTrue(output._DNDarray__array.is_contiguous())
        comparison = torch.arange(ht.MPI_WORLD.size).repeat(10).reshape(10, ht.MPI_WORLD.size)
        self.assertTrue((output._DNDarray__array == comparison).all())

        # non-contiguous data
        data = ht.ones((10, 2 * ht.MPI_WORLD.size), dtype=ht.int64).T
        output = ht.zeros((2 * ht.MPI_WORLD.size, 10,), dtype=ht.int64)

        # ensure prior invariants
        self.assertFalse(data._DNDarray__array.is_contiguous())
        self.assertTrue(output._DNDarray__array.is_contiguous())
        data.comm.Alltoall(data, output)

        # check scatter result
        self.assertFalse(data._DNDarray__array.is_contiguous())
        self.assertTrue(output._DNDarray__array.is_contiguous())
        comparison = torch.ones((2 * ht.MPI_WORLD.size, 10,), dtype=torch.int64)
        self.assertTrue((output._DNDarray__array == comparison).all())

        # non-contiguous output, different gather axis
        data = ht.ones((10, 2 * ht.MPI_WORLD.size), dtype=ht.int64)
        output = ht.zeros((2 * ht.MPI_WORLD.size, 10,), dtype=ht.int64).T

        # ensure prior invariants
        self.assertTrue(data._DNDarray__array.is_contiguous())
        self.assertFalse(output._DNDarray__array.is_contiguous())
        data.comm.Alltoall(data, output, send_axis=1)

        # check scatter result
        self.assertTrue(data._DNDarray__array.is_contiguous())
        self.assertFalse(output._DNDarray__array.is_contiguous())
        comparison = torch.ones((10, 2 * ht.MPI_WORLD.size,), dtype=torch.int64)
        self.assertTrue((output._DNDarray__array == comparison).all())

        with self.assertRaises(TypeError):
            data = np.array([ht.MPI_WORLD.rank] * 3)
            output = ht.array([[0] * 3* ht.MPI_WORLD.size])
            ht.MPI_WORLD.Alltoall(data, output, send_axis=1)
        with self.assertRaises(TypeError):
            data = ht.array([ht.MPI_WORLD.rank] * 3)
            output = np.array([[0] * 3 * ht.MPI_WORLD.size])
            ht.MPI_WORLD.Alltoall(data, output, send_axis=1)


    def test_alltoallv(self):
        # contiguous data buffer
        data = ht.array([[ht.MPI_WORLD.rank] * 10] * (ht.MPI_WORLD.size + 1))
        send_counts, send_displs, output_shape = data.comm.counts_displs_shape(data.lshape, 0)

        # contiguous output buffer
        output = ht.zeros(output_shape, dtype=ht.int64)
        recv_counts, recv_displs, _ = data.comm.counts_displs_shape(output.lshape, 0)

        # ensure prior invariants
        self.assertTrue(data._DNDarray__array.is_contiguous())
        self.assertTrue(output._DNDarray__array.is_contiguous())
        if ht.MPI_WORLD.size != 1:
            self.assertNotEqual(data.shape[0] % ht.MPI_WORLD.size, 0)
        else:
            self.assertEqual(data.shape[0] % ht.MPI_WORLD.size, 0)

        data.comm.Alltoallv((data, send_counts, send_displs,), (output, recv_counts, recv_displs,))
        self.assertTrue(data._DNDarray__array.is_contiguous())
        self.assertTrue(output._DNDarray__array.is_contiguous())
        stack_count = output_shape[0] // ht.MPI_WORLD.size * 10
        comparison = torch.arange(ht.MPI_WORLD.size).reshape(-1, 1).expand(-1, stack_count).reshape(-1, 10)
        self.assertTrue((output._DNDarray__array == comparison).all())

        # non-contiguous data buffer
        data = ht.array([[ht.MPI_WORLD.rank] * (ht.MPI_WORLD.size + 1)] * 10).T
        send_counts, send_displs, output_shape = data.comm.counts_displs_shape(data.lshape, 0)

        # contiguous output buffer
        output = ht.zeros(output_shape, dtype=ht.int64)
        recv_counts, recv_displs, _ = data.comm.counts_displs_shape(output.lshape, 0)

        # ensure prior invariants
        self.assertFalse(data._DNDarray__array.is_contiguous())
        self.assertTrue(output._DNDarray__array.is_contiguous())
        if ht.MPI_WORLD.size != 1:
            self.assertNotEqual(data.shape[0] % ht.MPI_WORLD.size, 0)
        else:
            self.assertEqual(data.shape[0] % ht.MPI_WORLD.size, 0)

        data.comm.Alltoallv((data, send_counts, send_displs,), (output, recv_counts, recv_displs,))
        self.assertFalse(data._DNDarray__array.is_contiguous())
        self.assertTrue(output._DNDarray__array.is_contiguous())
        stack_count = output_shape[0] // ht.MPI_WORLD.size * 10
        comparison = torch.arange(ht.MPI_WORLD.size).reshape(-1, 1).expand(-1, stack_count).reshape(-1, 10)
        self.assertTrue((output._DNDarray__array == comparison).all())

        # contiguous data buffer
        data = ht.array([[ht.MPI_WORLD.rank] * 10] * (ht.MPI_WORLD.size + 1))
        send_counts, send_displs, output_shape = data.comm.counts_displs_shape(data.lshape, 0)

        # non-contiguous output buffer
        output_shape = tuple(reversed(output_shape))
        output = ht.zeros(output_shape, dtype=ht.int64).T
        recv_counts, recv_displs, _ = data.comm.counts_displs_shape(output.lshape, 0)

        # ensure prior invariants
        self.assertTrue(data._DNDarray__array.is_contiguous())
        self.assertFalse(output._DNDarray__array.is_contiguous())
        if ht.MPI_WORLD.size != 1:
            self.assertNotEqual(data.shape[0] % ht.MPI_WORLD.size, 0)
        else:
            self.assertEqual(data.shape[0] % ht.MPI_WORLD.size, 0)

        data.comm.Alltoallv((data, send_counts, send_displs,), (output, recv_counts, recv_displs,))
        self.assertTrue(data._DNDarray__array.is_contiguous())
        self.assertFalse(output._DNDarray__array.is_contiguous())
        stack_count = output_shape[1] // ht.MPI_WORLD.size * 10
        comparison = torch.arange(ht.MPI_WORLD.size).reshape(-1, 1).expand(-1, stack_count).reshape(-1, 10)
        self.assertTrue((output._DNDarray__array == comparison).all())

        # non-contiguous data buffer
        data = ht.array([[ht.MPI_WORLD.rank] * (ht.MPI_WORLD.size + 1)] * 10).T
        send_counts, send_displs, output_shape = data.comm.counts_displs_shape(data.lshape, 0)

        # non-contiguous output buffer
        output_shape = tuple(reversed(output_shape))
        output = ht.zeros(output_shape, dtype=ht.int64).T
        recv_counts, recv_displs, _ = data.comm.counts_displs_shape(output.lshape, 0)

        # ensure prior invariants
        self.assertFalse(data._DNDarray__array.is_contiguous())
        self.assertFalse(output._DNDarray__array.is_contiguous())
        if ht.MPI_WORLD.size != 1:
            self.assertNotEqual(data.shape[0] % ht.MPI_WORLD.size, 0)
        else:
            self.assertEqual(data.shape[0] % ht.MPI_WORLD.size, 0)

        data.comm.Alltoallv((data, send_counts, send_displs,), (output, recv_counts, recv_displs,))
        self.assertFalse(data._DNDarray__array.is_contiguous())
        self.assertFalse(output._DNDarray__array.is_contiguous())
        stack_count = output_shape[1] // ht.MPI_WORLD.size * 10
        comparison = torch.arange(ht.MPI_WORLD.size).reshape(-1, 1).expand(-1, stack_count).reshape(-1, 10)
        self.assertTrue((output._DNDarray__array == comparison).all())

    def test_bcast(self):
        # contiguous data
        data = ht.arange(10, dtype=ht.int64)
        if ht.MPI_WORLD.rank != 0:
            data = ht.zeros_like(data, dtype=ht.int64)

        # broadcast data to all nodes
        self.assertTrue(data._DNDarray__array.is_contiguous())
        data.comm.Bcast(data, root=0)

        # assert output is equal
        self.assertTrue(data._DNDarray__array.is_contiguous())
        self.assertTrue((data._DNDarray__array == torch.arange(10)).all())

        # non-contiguous data
        data = ht.ones((2, 5,), dtype=ht.float32).T
        if ht.MPI_WORLD.rank != 0:
            data = ht.zeros((2, 5,), dtype=ht.float32).T

        # broadcast data to all nodes
        self.assertFalse(data._DNDarray__array.is_contiguous())
        data.comm.Bcast(data, root=0)

        # assert output is equal
        self.assertFalse(data._DNDarray__array.is_contiguous())
        self.assertTrue((data._DNDarray__array == torch.ones((5, 2,), dtype=torch.float32)).all())

    def test_exscan(self):
        # contiguous data
        data = ht.ones((5, 3,), dtype=ht.int64)
        out = ht.zeros_like(data)

        # reduce across all nodes
        self.assertTrue(data._DNDarray__array.is_contiguous())
        self.assertTrue(out._DNDarray__array.is_contiguous())
        data.comm.Exscan(data, out)

        # check the reduction result
        self.assertTrue(data._DNDarray__array.is_contiguous())
        self.assertTrue(out._DNDarray__array.is_contiguous())
        self.assertTrue((out._DNDarray__array == data.comm.rank).all())

        # non-contiguous data
        data = ht.ones((5, 3,), dtype=ht.int64).T
        out = ht.zeros_like(data)

        # reduce across all nodes
        self.assertFalse(data._DNDarray__array.is_contiguous())
        self.assertTrue(out._DNDarray__array.is_contiguous())
        data.comm.Exscan(data, out)

        # check the reduction result
        # the data tensor will be contiguous after the reduction
        # MPI enforces the same data type for send and receive buffer
        # the reduction implementation takes care of making the internal Torch storage consistent
        self.assertTrue(data._DNDarray__array.is_contiguous())
        self.assertTrue(out._DNDarray__array.is_contiguous())
        self.assertTrue((out._DNDarray__array == data.comm.rank).all())

        # non-contiguous output
        data = ht.ones((5, 3,), dtype=ht.int64)
        out = ht.zeros((3, 5), dtype=ht.int64).T

        # reduce across all nodes
        self.assertTrue(data._DNDarray__array.is_contiguous())
        self.assertFalse(out._DNDarray__array.is_contiguous())
        data.comm.Exscan(data, out)

        # check the reduction result
        # the data tensor will be contiguous after the reduction
        # MPI enforces the same data type for send and receive buffer
        # the reduction implementation takes care of making the internal Torch storage consistent
        self.assertTrue(data._DNDarray__array.is_contiguous())
        self.assertTrue(out._DNDarray__array.is_contiguous())
        self.assertTrue((out._DNDarray__array == data.comm.rank).all())

    def test_gather(self):
        # contiguous data
        data = ht.ones((1, 5,))
        output = ht.zeros((ht.MPI_WORLD.size, 5))

        # ensure prior invariants
        self.assertTrue(data._DNDarray__array.is_contiguous())
        self.assertTrue(output._DNDarray__array.is_contiguous())
        data.comm.Gather(data, output, root=0)

        # check scatter result
        self.assertTrue(data._DNDarray__array.is_contiguous())
        self.assertTrue(output._DNDarray__array.is_contiguous())
        if data.comm.rank == 0:
            self.assertTrue((output._DNDarray__array == torch.ones(ht.MPI_WORLD.size, 5,)).all())

        # contiguous data, different gather axis
        data = ht.ones((5, 2,))
        output = ht.zeros((5, 2 * ht.MPI_WORLD.size,))

        # ensure prior invariants
        self.assertTrue(data._DNDarray__array.is_contiguous())
        self.assertTrue(output._DNDarray__array.is_contiguous())
        data.comm.Gather(data, output, root=0, axis=1)

        # check scatter result
        self.assertTrue(data._DNDarray__array.is_contiguous())
        self.assertTrue(output._DNDarray__array.is_contiguous())
        if data.comm.rank == 0:
            self.assertTrue((output._DNDarray__array == torch.ones(5, 2 * ht.MPI_WORLD.size)).all())

        # non-contiguous data
        data = ht.ones((3, 5,)).T
        output = ht.zeros((5, 3 * ht.MPI_WORLD.size))

        # ensure prior invariants
        self.assertFalse(data._DNDarray__array.is_contiguous())
        self.assertTrue(output._DNDarray__array.is_contiguous())
        data.comm.Gather(data, output, root=0)

        # check scatter result
        self.assertFalse(data._DNDarray__array.is_contiguous())
        self.assertTrue(output._DNDarray__array.is_contiguous())
        if data.comm.rank == 0:
            self.assertTrue((output._DNDarray__array == torch.ones(5, 3 * ht.MPI_WORLD.size,)).all())

        # non-contiguous output, different gather axis
        data = ht.ones((5, 3,))
        output = ht.zeros((3 * ht.MPI_WORLD.size, 5,)).T

        # ensure prior invariants
        self.assertTrue(data._DNDarray__array.is_contiguous())
        self.assertFalse(output._DNDarray__array.is_contiguous())
        data.comm.Gather(data, output, root=0, axis=1)

        # check scatter result
        self.assertTrue(data._DNDarray__array.is_contiguous())
        self.assertFalse(output._DNDarray__array.is_contiguous())
        if data.comm.rank == 0:
            self.assertTrue((output._DNDarray__array == torch.ones(5, 3 * ht.MPI_WORLD.size,)).all())

    def test_gatherv(self):
        # contiguous data buffer, contiguous output buffer
        data = ht.ones((ht.MPI_WORLD.rank + 1, 10,))
        output_count = ht.MPI_WORLD.size * (ht.MPI_WORLD.size + 1) // 2
        output = ht.zeros((output_count, 10,))

        # ensure prior invariants
        self.assertTrue(data._DNDarray__array.is_contiguous())
        self.assertTrue(output._DNDarray__array.is_contiguous())

        # perform the scatter operation
        counts = tuple(range(1, ht.MPI_WORLD.size + 1))
        displs = tuple(np.cumsum(range(ht.MPI_WORLD.size)))
        data.comm.Gatherv(data, (output, counts, displs,), root=0)

        # check scatter result
        self.assertTrue(data._DNDarray__array.is_contiguous())
        self.assertTrue(output._DNDarray__array.is_contiguous())
        if data.comm.rank == 0:
            self.assertTrue((output._DNDarray__array == torch.ones(output_count, 10,)).all())

        # non-contiguous data buffer, contiguous output buffer
        data = ht.ones((10, 2 * (ht.MPI_WORLD.rank + 1))).T
        output_count = ht.MPI_WORLD.size * (ht.MPI_WORLD.size + 1)
        output = ht.zeros((output_count, 10,))

        # ensure prior invariants
        self.assertFalse(data._DNDarray__array.is_contiguous())
        self.assertTrue(output._DNDarray__array.is_contiguous())

        # perform the scatter operation
        counts = tuple(range(2, 2 * (ht.MPI_WORLD.size + 1), 2))
        displs = tuple(np.cumsum(range(0, 2 * ht.MPI_WORLD.size, 2)))
        data.comm.Gatherv(data, (output, counts, displs,), root=0)

        # check scatter result
        self.assertFalse(data._DNDarray__array.is_contiguous())
        self.assertTrue(output._DNDarray__array.is_contiguous())
        if data.comm.rank == 0:
            self.assertTrue((output._DNDarray__array == torch.ones(output_count, 10,)).all())

        # contiguous data buffer, non-contiguous output buffer
        data = ht.ones((2 * (ht.MPI_WORLD.rank + 1), 10,))
        output_count = ht.MPI_WORLD.size * (ht.MPI_WORLD.size + 1)
        output = ht.zeros((10, output_count,)).T

        # ensure prior invariants
        self.assertTrue(data._DNDarray__array.is_contiguous())
        self.assertFalse(output._DNDarray__array.is_contiguous())

        # perform the scatter operation
        counts = tuple(range(2, 2 * (ht.MPI_WORLD.size + 1), 2))
        displs = tuple(np.cumsum(range(0, 2 * ht.MPI_WORLD.size, 2)))
        data.comm.Gatherv(data, (output, counts, displs,), root=0)

        # check scatter result
        self.assertTrue(data._DNDarray__array.is_contiguous())
        self.assertFalse(output._DNDarray__array.is_contiguous())
        if data.comm.rank == 0:
            self.assertTrue((output._DNDarray__array == torch.ones(output_count, 10,)).all())

        # non-contiguous data buffer, non-contiguous output buffer
        data = ht.ones((10, 2 * (ht.MPI_WORLD.rank + 1))).T
        output_count = ht.MPI_WORLD.size * (ht.MPI_WORLD.size + 1)
        output = ht.zeros((10, output_count,)).T

        # ensure prior invariants
        self.assertFalse(data._DNDarray__array.is_contiguous())
        self.assertFalse(output._DNDarray__array.is_contiguous())

        # perform the scatter operation
        counts = tuple(range(2, 2 * (ht.MPI_WORLD.size + 1), 2))
        displs = tuple(np.cumsum(range(0, 2 * ht.MPI_WORLD.size, 2)))
        data.comm.Gatherv(data, (output, counts, displs,), root=0)

        # check scatter result
        self.assertFalse(data._DNDarray__array.is_contiguous())
        self.assertFalse(output._DNDarray__array.is_contiguous())
        if data.comm.rank == 0:
            self.assertTrue((output._DNDarray__array == torch.ones(output_count, 10,)).all())

    def test_iallgather(self):
        try:
            # contiguous data
            data = ht.ones((1, 7,))
            output = ht.zeros((ht.MPI_WORLD.size, 7,))

            # ensure prior invariants
            self.assertTrue(data._DNDarray__array.is_contiguous())
            self.assertTrue(output._DNDarray__array.is_contiguous())
            req = data.comm.Iallgather(data, output)
            req.wait()

            # check scatter result
            self.assertTrue(data._DNDarray__array.is_contiguous())
            self.assertTrue(output._DNDarray__array.is_contiguous())
            self.assertTrue((output._DNDarray__array == torch.ones(ht.MPI_WORLD.size, 7,)).all())

            # contiguous data, different gather axis
            data = ht.ones((7, 2,))
            output = ht.random.randn(7, 2 * ht.MPI_WORLD.size)

            # ensure prior invariants
            self.assertTrue(data._DNDarray__array.is_contiguous())
            self.assertTrue(output._DNDarray__array.is_contiguous())
            req = data.comm.Iallgather(data, output, recv_axis=1)
            req.wait()

            # check scatter result
            self.assertTrue(data._DNDarray__array.is_contiguous())
            self.assertTrue(output._DNDarray__array.is_contiguous())
            self.assertTrue((output._DNDarray__array == torch.ones(7, 2 * ht.MPI_WORLD.size)).all())

            # non-contiguous data
            data = ht.ones((4, 5,)).T
            output = ht.zeros((5, 4 * ht.MPI_WORLD.size))

            # ensure prior invariants
            self.assertFalse(data._DNDarray__array.is_contiguous())
            self.assertTrue(output._DNDarray__array.is_contiguous())
            req = data.comm.Iallgather(data, output)
            req.wait()

            # check scatter result
            self.assertFalse(data._DNDarray__array.is_contiguous())
            self.assertTrue(output._DNDarray__array.is_contiguous())
            self.assertTrue((output._DNDarray__array == torch.ones(5, 4 * ht.MPI_WORLD.size,)).all())

            # non-contiguous output, different gather axis
            data = ht.ones((5, 7,))
            output = ht.zeros((7 * ht.MPI_WORLD.size, 5,)).T

            # ensure prior invariants
            self.assertTrue(data._DNDarray__array.is_contiguous())
            self.assertFalse(output._DNDarray__array.is_contiguous())
            req = data.comm.Iallgather(data, output, recv_axis=1)
            req.wait()

            # check scatter result
            self.assertTrue(data._DNDarray__array.is_contiguous())
            self.assertFalse(output._DNDarray__array.is_contiguous())
            self.assertTrue((output._DNDarray__array == torch.ones(5, 7 * ht.MPI_WORLD.size,)).all())

        # MPI implementation may not support asynchronous operations
        except NotImplementedError:
            pass

    def test_iallgatherv(self):
        try:
            # contiguous data buffer, contiguous output buffer
            data = ht.ones((ht.MPI_WORLD.rank + 1, 10,))
            output_count = ht.MPI_WORLD.size * (ht.MPI_WORLD.size + 1) // 2
            output = ht.zeros((output_count, 10,))

            # ensure prior invariants
            self.assertTrue(data._DNDarray__array.is_contiguous())
            self.assertTrue(output._DNDarray__array.is_contiguous())

            # perform the scatter operation
            counts = tuple(range(1, ht.MPI_WORLD.size + 1))
            displs = tuple(np.cumsum(range(ht.MPI_WORLD.size)))
            req = data.comm.Iallgatherv(data, (output, counts, displs,))
            req.wait()

            # check scatter result
            self.assertTrue(data._DNDarray__array.is_contiguous())
            self.assertTrue(output._DNDarray__array.is_contiguous())
            self.assertTrue((output._DNDarray__array == torch.ones(output_count, 10,)).all())

            # non-contiguous data buffer, contiguous output buffer
            data = ht.ones((10, 2 * (ht.MPI_WORLD.rank + 1))).T
            output_count = ht.MPI_WORLD.size * (ht.MPI_WORLD.size + 1)
            output = ht.zeros((output_count, 10,))

            # ensure prior invariants
            self.assertFalse(data._DNDarray__array.is_contiguous())
            self.assertTrue(output._DNDarray__array.is_contiguous())

            # perform the scatter operation
            counts = tuple(range(2, 2 * (ht.MPI_WORLD.size + 1), 2))
            displs = tuple(np.cumsum(range(0, 2 * ht.MPI_WORLD.size, 2)))
            req = data.comm.Iallgatherv(data, (output, counts, displs,))
            req.wait()

            # check scatter result
            self.assertFalse(data._DNDarray__array.is_contiguous())
            self.assertTrue(output._DNDarray__array.is_contiguous())
            self.assertTrue((output._DNDarray__array == torch.ones(output_count, 10,)).all())

            # contiguous data buffer, non-contiguous output buffer
            data = ht.ones((2 * (ht.MPI_WORLD.rank + 1), 10,))
            output_count = ht.MPI_WORLD.size * (ht.MPI_WORLD.size + 1)
            output = ht.zeros((10, output_count,)).T

            # ensure prior invariants
            self.assertTrue(data._DNDarray__array.is_contiguous())
            self.assertFalse(output._DNDarray__array.is_contiguous())

            # perform the scatter operation
            counts = tuple(range(2, 2 * (ht.MPI_WORLD.size + 1), 2))
            displs = tuple(np.cumsum(range(0, 2 * ht.MPI_WORLD.size, 2)))
            req = data.comm.Iallgatherv(data, (output, counts, displs,))
            req.wait()

            # check scatter result
            self.assertTrue(data._DNDarray__array.is_contiguous())
            self.assertFalse(output._DNDarray__array.is_contiguous())
            self.assertTrue((output._DNDarray__array == torch.ones(output_count, 10,)).all())

            # non-contiguous data buffer, non-contiguous output buffer
            data = ht.ones((10, 2 * (ht.MPI_WORLD.rank + 1))).T
            output_count = ht.MPI_WORLD.size * (ht.MPI_WORLD.size + 1)
            output = ht.zeros((10, output_count,)).T

            # ensure prior invariants
            self.assertFalse(data._DNDarray__array.is_contiguous())
            self.assertFalse(output._DNDarray__array.is_contiguous())

            # perform the scatter operation
            counts = tuple(range(2, 2 * (ht.MPI_WORLD.size + 1), 2))
            displs = tuple(np.cumsum(range(0, 2 * ht.MPI_WORLD.size, 2)))
            req = data.comm.Iallgatherv(data, (output, counts, displs,))
            req.wait()

            # check scatter result
            self.assertFalse(data._DNDarray__array.is_contiguous())
            self.assertFalse(output._DNDarray__array.is_contiguous())
            self.assertTrue((output._DNDarray__array == torch.ones(output_count, 10,)).all())

        # MPI implementation may not support asynchronous operations
        except NotImplementedError:
            pass

    def test_iallreduce(self):
        try:
            # contiguous data
            data = ht.ones((10, 2,), dtype=ht.int8)
            out = ht.zeros_like(data)

            # reduce across all nodes
            self.assertTrue(data._DNDarray__array.is_contiguous())
            self.assertTrue(out._DNDarray__array.is_contiguous())
            req = data.comm.Iallreduce(data, out, op=ht.MPI.SUM)
            req.wait()

            # check the reduction result
            self.assertTrue(data._DNDarray__array.is_contiguous())
            self.assertTrue(out._DNDarray__array.is_contiguous())
            self.assertTrue((out._DNDarray__array == data.comm.size).all())

            # non-contiguous data
            data = ht.ones((10, 2,), dtype=ht.int8).T
            out = ht.zeros_like(data)

            # reduce across all nodes
            self.assertFalse(data._DNDarray__array.is_contiguous())
            self.assertTrue(out._DNDarray__array.is_contiguous())
            req = data.comm.Iallreduce(data, out, op=ht.MPI.SUM)
            req.wait()

            # check the reduction result
            # the data tensor will be contiguous after the reduction
            # MPI enforces the same data type for send and receive buffer
            # the reduction implementation takes care of making the internal Torch storage consistent
            self.assertTrue(data._DNDarray__array.is_contiguous())
            self.assertTrue(out._DNDarray__array.is_contiguous())
            self.assertTrue((out._DNDarray__array == data.comm.size).all())

            # non-contiguous output
            data = ht.ones((10, 2,), dtype=ht.int8)
            out = ht.zeros((2, 10), dtype=ht.int8).T

            # reduce across all nodes
            self.assertTrue(data._DNDarray__array.is_contiguous())
            self.assertFalse(out._DNDarray__array.is_contiguous())
            req = data.comm.Iallreduce(data, out, op=ht.MPI.SUM)
            req.wait()

            # check the reduction result
            # the data tensor will be contiguous after the reduction
            # MPI enforces the same data type for send and receive buffer
            # the reduction implementation takes care of making the internal Torch storage consistent
            self.assertTrue(data._DNDarray__array.is_contiguous())
            self.assertTrue(out._DNDarray__array.is_contiguous())
            self.assertTrue((out._DNDarray__array == data.comm.size).all())

        # MPI implementation may not support asynchronous operations
        except NotImplementedError:
            pass

    def test_ialltoall(self):
        try:
            # contiguous data
            data = ht.array([[ht.MPI_WORLD.rank] * 10] * ht.MPI_WORLD.size)
            output = ht.zeros((ht.MPI_WORLD.size, 10,), dtype=ht.int64)

            # ensure prior invariants
            self.assertTrue(data._DNDarray__array.is_contiguous())
            self.assertTrue(output._DNDarray__array.is_contiguous())
            req = data.comm.Ialltoall(data, output)
            req.wait()

            # check scatter result
            self.assertTrue(data._DNDarray__array.is_contiguous())
            self.assertTrue(output._DNDarray__array.is_contiguous())
            comparison = torch.arange(ht.MPI_WORLD.size).reshape(-1, 1).expand(ht.MPI_WORLD.size, 10)
            self.assertTrue((output._DNDarray__array == comparison).all())

            # contiguous data, different gather axis
            data = ht.array([[ht.MPI_WORLD.rank] * ht.MPI_WORLD.size] * 10)
            output = ht.zeros((10, ht.MPI_WORLD.size,), dtype=ht.int64)

            # ensure prior invariants
            self.assertTrue(data._DNDarray__array.is_contiguous())
            self.assertTrue(output._DNDarray__array.is_contiguous())
            req = data.comm.Ialltoall(data, output, send_axis=1)
            req.wait()

            # check scatter result
            self.assertTrue(data._DNDarray__array.is_contiguous())
            self.assertTrue(output._DNDarray__array.is_contiguous())
            comparison = torch.arange(ht.MPI_WORLD.size).repeat(10).reshape(10, ht.MPI_WORLD.size)
            self.assertTrue((output._DNDarray__array == comparison).all())

            # non-contiguous data
            data = ht.ones((10, 2 * ht.MPI_WORLD.size), dtype=ht.int64).T
            output = ht.zeros((2 * ht.MPI_WORLD.size, 10,), dtype=ht.int64)

            # ensure prior invariants
            self.assertFalse(data._DNDarray__array.is_contiguous())
            self.assertTrue(output._DNDarray__array.is_contiguous())
            req = data.comm.Ialltoall(data, output)
            req.wait()

            # check scatter result
            self.assertFalse(data._DNDarray__array.is_contiguous())
            self.assertTrue(output._DNDarray__array.is_contiguous())
            comparison = torch.ones((2 * ht.MPI_WORLD.size, 10,), dtype=torch.int64)
            self.assertTrue((output._DNDarray__array == comparison).all())

            # non-contiguous output, different gather axis
            data = ht.ones((10, 2 * ht.MPI_WORLD.size), dtype=ht.int64)
            output = ht.zeros((2 * ht.MPI_WORLD.size, 10,), dtype=ht.int64).T

            # ensure prior invariants
            self.assertTrue(data._DNDarray__array.is_contiguous())
            self.assertFalse(output._DNDarray__array.is_contiguous())
            req = data.comm.Ialltoall(data, output, send_axis=1)
            req.wait()

            # check scatter result
            self.assertTrue(data._DNDarray__array.is_contiguous())
            self.assertFalse(output._DNDarray__array.is_contiguous())
            comparison = torch.ones((10, 2 * ht.MPI_WORLD.size,), dtype=torch.int64)
            self.assertTrue((output._DNDarray__array == comparison).all())

        # MPI implementation may not support asynchronous operations
        except NotImplementedError:
            pass

    def test_ialltoallv(self):
        try:
            # contiguous data buffer
            data = ht.array([[ht.MPI_WORLD.rank] * 10] * (ht.MPI_WORLD.size + 1))
            send_counts, send_displs, output_shape = data.comm.counts_displs_shape(data.lshape, 0)

            # contiguous output buffer
            output = ht.zeros(output_shape, dtype=ht.int64)
            recv_counts, recv_displs, _ = data.comm.counts_displs_shape(output.lshape, 0)

            # ensure prior invariants
            self.assertTrue(data._DNDarray__array.is_contiguous())
            self.assertTrue(output._DNDarray__array.is_contiguous())
            if ht.MPI_WORLD.size != 1:
                self.assertNotEqual(data.shape[0] % ht.MPI_WORLD.size, 0)
            else:
                self.assertEqual(data.shape[0] % ht.MPI_WORLD.size, 0)

            req = data.comm.Ialltoallv((data, send_counts, send_displs,), (output, recv_counts, recv_displs,))
            req.wait()

            self.assertTrue(data._DNDarray__array.is_contiguous())
            self.assertTrue(output._DNDarray__array.is_contiguous())
            stack_count = output_shape[0] // ht.MPI_WORLD.size * 10
            comparison = torch.arange(ht.MPI_WORLD.size).reshape(-1, 1).expand(-1, stack_count).reshape(-1, 10)
            self.assertTrue((output._DNDarray__array == comparison).all())

            # non-contiguous data buffer
            data = ht.array([[ht.MPI_WORLD.rank] * (ht.MPI_WORLD.size + 1)] * 10).T
            send_counts, send_displs, output_shape = data.comm.counts_displs_shape(data.lshape, 0)

            # contiguous output buffer
            output = ht.zeros(output_shape, dtype=ht.int64)
            recv_counts, recv_displs, _ = data.comm.counts_displs_shape(output.lshape, 0)

            # ensure prior invariants
            self.assertFalse(data._DNDarray__array.is_contiguous())
            self.assertTrue(output._DNDarray__array.is_contiguous())
            if ht.MPI_WORLD.size != 1:
                self.assertNotEqual(data.shape[0] % ht.MPI_WORLD.size, 0)
            else:
                self.assertEqual(data.shape[0] % ht.MPI_WORLD.size, 0)

            req = data.comm.Ialltoallv((data, send_counts, send_displs,), (output, recv_counts, recv_displs,))
            req.wait()

            self.assertFalse(data._DNDarray__array.is_contiguous())
            self.assertTrue(output._DNDarray__array.is_contiguous())
            stack_count = output_shape[0] // ht.MPI_WORLD.size * 10
            comparison = torch.arange(ht.MPI_WORLD.size).reshape(-1, 1).expand(-1, stack_count).reshape(-1, 10)
            self.assertTrue((output._DNDarray__array == comparison).all())

            # contiguous data buffer
            data = ht.array([[ht.MPI_WORLD.rank] * 10] * (ht.MPI_WORLD.size + 1))
            send_counts, send_displs, output_shape = data.comm.counts_displs_shape(data.lshape, 0)

            # non-contiguous output buffer
            output_shape = tuple(reversed(output_shape))
            output = ht.zeros(output_shape, dtype=ht.int64).T
            recv_counts, recv_displs, _ = data.comm.counts_displs_shape(output.lshape, 0)

            # ensure prior invariants
            self.assertTrue(data._DNDarray__array.is_contiguous())
            self.assertFalse(output._DNDarray__array.is_contiguous())
            if ht.MPI_WORLD.size != 1:
                self.assertNotEqual(data.shape[0] % ht.MPI_WORLD.size, 0)
            else:
                self.assertEqual(data.shape[0] % ht.MPI_WORLD.size, 0)

            req = data.comm.Ialltoallv((data, send_counts, send_displs,), (output, recv_counts, recv_displs,))
            req.wait()

            self.assertTrue(data._DNDarray__array.is_contiguous())
            self.assertFalse(output._DNDarray__array.is_contiguous())
            stack_count = output_shape[1] // ht.MPI_WORLD.size * 10
            comparison = torch.arange(ht.MPI_WORLD.size).reshape(-1, 1).expand(-1, stack_count).reshape(-1, 10)
            self.assertTrue((output._DNDarray__array == comparison).all())

            # non-contiguous data buffer
            data = ht.array([[ht.MPI_WORLD.rank] * (ht.MPI_WORLD.size + 1)] * 10).T
            send_counts, send_displs, output_shape = data.comm.counts_displs_shape(data.lshape, 0)

            # non-contiguous output buffer
            output_shape = tuple(reversed(output_shape))
            output = ht.zeros(output_shape, dtype=ht.int64).T
            recv_counts, recv_displs, _ = data.comm.counts_displs_shape(output.lshape, 0)

            # ensure prior invariants
            self.assertFalse(data._DNDarray__array.is_contiguous())
            self.assertFalse(output._DNDarray__array.is_contiguous())
            if ht.MPI_WORLD.size != 1:
                self.assertNotEqual(data.shape[0] % ht.MPI_WORLD.size, 0)
            else:
                self.assertEqual(data.shape[0] % ht.MPI_WORLD.size, 0)

            req = data.comm.Ialltoallv((data, send_counts, send_displs,), (output, recv_counts, recv_displs,))
            req.wait()

            self.assertFalse(data._DNDarray__array.is_contiguous())
            self.assertFalse(output._DNDarray__array.is_contiguous())
            stack_count = output_shape[1] // ht.MPI_WORLD.size * 10
            comparison = torch.arange(ht.MPI_WORLD.size).reshape(-1, 1).expand(-1, stack_count).reshape(-1, 10)
            self.assertTrue((output._DNDarray__array == comparison).all())

        # MPI implementation may not support asynchronous operations
        except NotImplementedError:
            pass

    def test_ibcast(self):
        try:
            # contiguous data
            data = ht.arange(10, dtype=ht.int64)
            if ht.MPI_WORLD.rank != 0:
                data = ht.zeros_like(data, dtype=ht.int64)

            # broadcast data to all nodes
            self.assertTrue(data._DNDarray__array.is_contiguous())
            req = data.comm.Ibcast(data, root=0)
            req.wait()

            # assert output is equal
            self.assertTrue(data._DNDarray__array.is_contiguous())
            self.assertTrue((data._DNDarray__array == torch.arange(10)).all())

            # non-contiguous data
            data = ht.ones((2, 5,), dtype=ht.float32).T
            if ht.MPI_WORLD.rank != 0:
                data = ht.zeros((2, 5,), dtype=ht.float32).T

            # broadcast data to all nodes
            self.assertFalse(data._DNDarray__array.is_contiguous())
            req = data.comm.Ibcast(data, root=0)
            req.wait()

            # assert output is equal
            self.assertFalse(data._DNDarray__array.is_contiguous())
            self.assertTrue((data._DNDarray__array == torch.ones((5, 2,), dtype=torch.float32)).all())

        # MPI implementation may not support asynchronous operations
        except NotImplementedError:
            pass

    def test_iexscan(self):
        try:
            # contiguous data
            data = ht.ones((5, 3,), dtype=ht.int64)
            out = ht.zeros_like(data)

            # reduce across all nodes
            self.assertTrue(data._DNDarray__array.is_contiguous())
            self.assertTrue(out._DNDarray__array.is_contiguous())
            req = data.comm.Iexscan(data, out)
            req.wait()

            # check the reduction result
            self.assertTrue(data._DNDarray__array.is_contiguous())
            self.assertTrue(out._DNDarray__array.is_contiguous())
            self.assertTrue((out._DNDarray__array == data.comm.rank).all())

            # non-contiguous data
            data = ht.ones((5, 3,), dtype=ht.int64).T
            out = ht.zeros_like(data)

            # reduce across all nodes
            self.assertFalse(data._DNDarray__array.is_contiguous())
            self.assertTrue(out._DNDarray__array.is_contiguous())
            req = data.comm.Iexscan(data, out)
            req.wait()

            # check the reduction result
            # the data tensor will be contiguous after the reduction
            # MPI enforces the same data type for send and receive buffer
            # the reduction implementation takes care of making the internal Torch storage consistent
            self.assertTrue(data._DNDarray__array.is_contiguous())
            self.assertTrue(out._DNDarray__array.is_contiguous())
            self.assertTrue((out._DNDarray__array == data.comm.rank).all())

            # non-contiguous output
            data = ht.ones((5, 3,), dtype=ht.int64)
            out = ht.zeros((3, 5), dtype=ht.int64).T

            # reduce across all nodes
            self.assertTrue(data._DNDarray__array.is_contiguous())
            self.assertFalse(out._DNDarray__array.is_contiguous())
            req = data.comm.Iexscan(data, out)
            req.wait()

            # check the reduction result
            # the data tensor will be contiguous after the reduction
            # MPI enforces the same data type for send and receive buffer
            # the reduction implementation takes care of making the internal Torch storage consistent
            self.assertTrue(data._DNDarray__array.is_contiguous())
            self.assertTrue(out._DNDarray__array.is_contiguous())
            self.assertTrue((out._DNDarray__array == data.comm.rank).all())

        # MPI implementation may not support asynchronous operations
        except NotImplementedError:
            pass

    def test_igather(self):
        try:
            # contiguous data
            data = ht.ones((1, 5,), dtype=ht.float32)
            output = ht.random.randn(ht.MPI_WORLD.size, 5)

            # ensure prior invariants
            self.assertTrue(data._DNDarray__array.is_contiguous())
            self.assertTrue(output._DNDarray__array.is_contiguous())
            req = data.comm.Igather(data, output, root=0)
            req.wait()

            # check scatter result
            self.assertTrue(data._DNDarray__array.is_contiguous())
            self.assertTrue(output._DNDarray__array.is_contiguous())
            if data.comm.rank == 0:
                self.assertTrue((output._DNDarray__array == torch.ones((ht.MPI_WORLD.size, 5,), dtype=torch.float32)).all())

            # contiguous data, different gather axis
            data = ht.ones((5, 2,), dtype=ht.float32)
            output = ht.random.randn(5, 2 * ht.MPI_WORLD.size)

            # ensure prior invariants
            self.assertTrue(data._DNDarray__array.is_contiguous())
            self.assertTrue(output._DNDarray__array.is_contiguous())
            req = data.comm.Igather(data, output, root=0, axis=1)
            req.wait()

            # check scatter result
            self.assertTrue(data._DNDarray__array.is_contiguous())
            self.assertTrue(output._DNDarray__array.is_contiguous())
            if data.comm.rank == 0:
                self.assertTrue(
                    (output._DNDarray__array == torch.ones((5, 2 * ht.MPI_WORLD.size,), dtype=torch.float32)).all()
                )

            # non-contiguous data
            data = ht.ones((3, 5,), dtype=ht.float32).T
            output = ht.random.randn(5, 3 * ht.MPI_WORLD.size)

            # ensure prior invariants
            self.assertFalse(data._DNDarray__array.is_contiguous())
            self.assertTrue(output._DNDarray__array.is_contiguous())
            req = data.comm.Igather(data, output, root=0)
            req.wait()

            # check scatter result
            self.assertFalse(data._DNDarray__array.is_contiguous())
            self.assertTrue(output._DNDarray__array.is_contiguous())
            if data.comm.rank == 0:
                self.assertTrue(
                    (output._DNDarray__array == torch.ones((5, 3 * ht.MPI_WORLD.size,), dtype=torch.float32)).all()
                )

            # non-contiguous output, different gather axis
            data = ht.ones((5, 3,), dtype=ht.float32)
            output = ht.random.randn(3 * ht.MPI_WORLD.size, 5).T

            # ensure prior invariants
            self.assertTrue(data._DNDarray__array.is_contiguous())
            self.assertFalse(output._DNDarray__array.is_contiguous())
            req = data.comm.Igather(data, output, root=0, axis=1)
            req.wait()

            # check scatter result
            self.assertTrue(data._DNDarray__array.is_contiguous())
            self.assertFalse(output._DNDarray__array.is_contiguous())
            if data.comm.rank == 0:
                self.assertTrue(
                    (output._DNDarray__array == torch.ones((5, 3 * ht.MPI_WORLD.size,), dtype=torch.float32)).all()
                )

        # MPI implementation may not support asynchronous operations
        except NotImplementedError:
            pass

    def test_igatherv(self):
        try:
            # contiguous data buffer, contiguous output buffer
            data = ht.ones((ht.MPI_WORLD.rank + 1, 10,))
            output_count = ht.MPI_WORLD.size * (ht.MPI_WORLD.size + 1) // 2
            output = ht.zeros((output_count, 10,))

            # ensure prior invariants
            self.assertTrue(data._DNDarray__array.is_contiguous())
            self.assertTrue(output._DNDarray__array.is_contiguous())

            # perform the scatter operation
            counts = tuple(range(1, ht.MPI_WORLD.size + 1))
            displs = tuple(np.cumsum(range(ht.MPI_WORLD.size)))
            req = data.comm.Igatherv(data, (output, counts, displs,), root=0)
            req.wait()

            # check scatter result
            self.assertTrue(data._DNDarray__array.is_contiguous())
            self.assertTrue(output._DNDarray__array.is_contiguous())
            if data.comm.rank == 0:
                self.assertTrue((output._DNDarray__array == torch.ones(output_count, 10,)).all())

            # non-contiguous data buffer, contiguous output buffer
            data = ht.ones((10, 2 * (ht.MPI_WORLD.rank + 1))).T
            output_count = ht.MPI_WORLD.size * (ht.MPI_WORLD.size + 1)
            output = ht.zeros((output_count, 10,))

            # ensure prior invariants
            self.assertFalse(data._DNDarray__array.is_contiguous())
            self.assertTrue(output._DNDarray__array.is_contiguous())

            # perform the scatter operation
            counts = tuple(range(2, 2 * (ht.MPI_WORLD.size + 1), 2))
            displs = tuple(np.cumsum(range(0, 2 * ht.MPI_WORLD.size, 2)))
            req = data.comm.Igatherv(data, (output, counts, displs,), root=0)
            req.wait()

            # check scatter result
            self.assertFalse(data._DNDarray__array.is_contiguous())
            self.assertTrue(output._DNDarray__array.is_contiguous())
            if data.comm.rank == 0:
                self.assertTrue((output._DNDarray__array == torch.ones(output_count, 10,)).all())

            # contiguous data buffer, non-contiguous output buffer
            data = ht.ones((2 * (ht.MPI_WORLD.rank + 1), 10,))
            output_count = ht.MPI_WORLD.size * (ht.MPI_WORLD.size + 1)
            output = ht.zeros((10, output_count,)).T

            # ensure prior invariants
            self.assertTrue(data._DNDarray__array.is_contiguous())
            self.assertFalse(output._DNDarray__array.is_contiguous())

            # perform the scatter operation
            counts = tuple(range(2, 2 * (ht.MPI_WORLD.size + 1), 2))
            displs = tuple(np.cumsum(range(0, 2 * ht.MPI_WORLD.size, 2)))
            req = data.comm.Igatherv(data, (output, counts, displs,), root=0)
            req.wait()

            # check scatter result
            self.assertTrue(data._DNDarray__array.is_contiguous())
            self.assertFalse(output._DNDarray__array.is_contiguous())
            if data.comm.rank == 0:
                self.assertTrue((output._DNDarray__array == torch.ones(output_count, 10,)).all())

            # non-contiguous data buffer, non-contiguous output buffer
            data = ht.ones((10, 2 * (ht.MPI_WORLD.rank + 1))).T
            output_count = ht.MPI_WORLD.size * (ht.MPI_WORLD.size + 1)
            output = ht.zeros((10, output_count,)).T

            # ensure prior invariants
            self.assertFalse(data._DNDarray__array.is_contiguous())
            self.assertFalse(output._DNDarray__array.is_contiguous())

            # perform the scatter operation
            counts = tuple(range(2, 2 * (ht.MPI_WORLD.size + 1), 2))
            displs = tuple(np.cumsum(range(0, 2 * ht.MPI_WORLD.size, 2)))
            req = data.comm.Igatherv(data, (output, counts, displs,), root=0)
            req.wait()

            # check scatter result
            self.assertFalse(data._DNDarray__array.is_contiguous())
            self.assertFalse(output._DNDarray__array.is_contiguous())
            if data.comm.rank == 0:
                self.assertTrue((output._DNDarray__array == torch.ones(output_count, 10,)).all())

        # MPI implementation may not support asynchronous operations
        except NotImplementedError:
            pass

    def test_ireduce(self):
        try:
            # contiguous data
            data = ht.ones((10, 2,), dtype=ht.int32)
            out = ht.zeros_like(data)

            # reduce across all nodes
            self.assertTrue(data._DNDarray__array.is_contiguous())
            self.assertTrue(out._DNDarray__array.is_contiguous())
            req = data.comm.Ireduce(data, out, op=ht.MPI.SUM, root=0)
            req.wait()

            # check the reduction result
            self.assertTrue(data._DNDarray__array.is_contiguous())
            self.assertTrue(out._DNDarray__array.is_contiguous())
            if data.comm.rank == 0:
                self.assertTrue((out._DNDarray__array == data.comm.size).all())

            # non-contiguous data
            data = ht.ones((10, 2,), dtype=ht.int32).T
            out = ht.zeros_like(data)

            # reduce across all nodes
            self.assertFalse(data._DNDarray__array.is_contiguous())
            self.assertTrue(out._DNDarray__array.is_contiguous())
            req = data.comm.Ireduce(data, out, op=ht.MPI.SUM, root=0)
            req.wait()

            # check the reduction result
            # the data tensor will be contiguous after the reduction
            # MPI enforces the same data type for send and receive buffer
            # the reduction implementation takes care of making the internal Torch storage consistent
            self.assertTrue(data._DNDarray__array.is_contiguous())
            self.assertTrue(out._DNDarray__array.is_contiguous())
            if data.comm.rank == 0:
                self.assertTrue((out._DNDarray__array == data.comm.size).all())

            # non-contiguous output
            data = ht.ones((10, 2,), dtype=ht.int32)
            out = ht.zeros((2, 10), dtype=ht.int32).T

            # reduce across all nodes
            self.assertTrue(data._DNDarray__array.is_contiguous())
            self.assertFalse(out._DNDarray__array.is_contiguous())
            req = data.comm.Ireduce(data, out, op=ht.MPI.SUM, root=0)
            req.wait()

            # check the reduction result
            # the data tensor will be contiguous after the reduction
            # MPI enforces the same data type for send and receive buffer
            # the reduction implementation takes care of making the internal Torch storage consistent
            self.assertTrue(data._DNDarray__array.is_contiguous())
            self.assertTrue(out._DNDarray__array.is_contiguous())
            if data.comm.rank == 0:
                self.assertTrue((out._DNDarray__array == data.comm.size).all())

        # MPI implementation may not support asynchronous operations
        except NotImplementedError:
            pass

    def test_iscan(self):
        try:
            # contiguous data
            data = ht.ones((5, 3,), dtype=ht.float64)
            out = ht.zeros_like(data)

            # reduce across all nodes
            self.assertTrue(data._DNDarray__array.is_contiguous())
            self.assertTrue(out._DNDarray__array.is_contiguous())
            req = data.comm.Iscan(data, out)
            req.wait()

            # check the reduction result
            self.assertTrue(data._DNDarray__array.is_contiguous())
            self.assertTrue(out._DNDarray__array.is_contiguous())
            self.assertTrue((out._DNDarray__array == data.comm.rank + 1).all())

            # non-contiguous data
            data = ht.ones((5, 3,), dtype=ht.float64).T
            out = ht.zeros_like(data)

            # reduce across all nodes
            self.assertFalse(data._DNDarray__array.is_contiguous())
            self.assertTrue(out._DNDarray__array.is_contiguous())
            req = data.comm.Iscan(data, out)
            req.wait()

            # check the reduction result
            # the data tensor will be contiguous after the reduction
            # MPI enforces the same data type for send and receive buffer
            # the reduction implementation takes care of making the internal Torch storage consistent
            self.assertTrue(data._DNDarray__array.is_contiguous())
            self.assertTrue(out._DNDarray__array.is_contiguous())
            self.assertTrue((out._DNDarray__array == data.comm.rank + 1).all())

            # non-contiguous output
            data = ht.ones((5, 3,), dtype=ht.float64)
            out = ht.zeros((3, 5), dtype=ht.float64).T

            # reduce across all nodes
            self.assertTrue(data._DNDarray__array.is_contiguous())
            self.assertFalse(out._DNDarray__array.is_contiguous())
            req = data.comm.Iscan(data, out)
            req.wait()

            # check the reduction result
            # the data tensor will be contiguous after the reduction
            # MPI enforces the same data type for send and receive buffer
            # the reduction implementation takes care of making the internal Torch storage consistent
            self.assertTrue(data._DNDarray__array.is_contiguous())
            self.assertTrue(out._DNDarray__array.is_contiguous())
            self.assertTrue((out._DNDarray__array == data.comm.rank + 1).all())

        # MPI implementation may not support asynchronous operations
        except NotImplementedError:
            pass

    def test_iscatter(self):
        try:
            # contiguous data
            if ht.MPI_WORLD.rank == 0:
                data = ht.ones((ht.MPI_WORLD.size, 5))
            else:
                data = ht.zeros((1,))
            output = ht.zeros((1, 5,))

            # ensure prior invariants
            self.assertTrue(data._DNDarray__array.is_contiguous())
            self.assertTrue(output._DNDarray__array.is_contiguous())
            req = data.comm.Iscatter(data, output, root=0)
            req.wait()

            # check scatter result
            self.assertTrue(data._DNDarray__array.is_contiguous())
            self.assertTrue(output._DNDarray__array.is_contiguous())
            self.assertTrue((output._DNDarray__array == torch.ones(1, 5,)).all())

            # contiguous data, different scatter axis
            if ht.MPI_WORLD.rank == 0:
                data = ht.ones((5, ht.MPI_WORLD.size,))
            else:
                data = ht.zeros((1,))
            output = ht.zeros((5, 1,))

            # ensure prior invariants
            self.assertTrue(data._DNDarray__array.is_contiguous())
            self.assertTrue(output._DNDarray__array.is_contiguous())
            req = data.comm.Iscatter(data, output, root=0, axis=1)
            req.wait()

            # check scatter result
            self.assertTrue(data._DNDarray__array.is_contiguous())
            self.assertTrue(output._DNDarray__array.is_contiguous())
            self.assertTrue((output._DNDarray__array == torch.ones(5, 1,)).all())

            # non-contiguous data
            if ht.MPI_WORLD.rank == 0:
                data = ht.ones((5, ht.MPI_WORLD.size * 2,)).T
                self.assertFalse(data._DNDarray__array.is_contiguous())
            else:
                data = ht.zeros((1,))
                self.assertTrue(data._DNDarray__array.is_contiguous())
            output = ht.zeros((2, 5))

            # ensure prior invariants
            self.assertTrue(output._DNDarray__array.is_contiguous())
            req = data.comm.Iscatter(data, output, root=0)
            req.wait()

            # check scatter result
            if ht.MPI_WORLD.rank == 0:
                self.assertFalse(data._DNDarray__array.is_contiguous())
            else:
                self.assertTrue(data._DNDarray__array.is_contiguous())
            self.assertTrue(output._DNDarray__array.is_contiguous())
            self.assertTrue((output._DNDarray__array == torch.ones(2, 5,)).all())

            # non-contiguous destination, different split axis
            if ht.MPI_WORLD.rank == 0:
                data = ht.ones((5, ht.MPI_WORLD.size * 2,))
            else:
                data = ht.zeros((1,))
            output = ht.zeros((2, 5)).T

            # ensure prior invariants
            self.assertTrue(data._DNDarray__array.is_contiguous())
            self.assertFalse(output._DNDarray__array.is_contiguous())
            req = data.comm.Iscatter(data, output, root=0, axis=1)
            req.wait()

            # check scatter result
            self.assertTrue(data._DNDarray__array.is_contiguous())
            self.assertFalse(output._DNDarray__array.is_contiguous())
            self.assertTrue((output._DNDarray__array == torch.ones(5, 2,)).all())

        # MPI implementation may not support asynchronous operations
        except NotImplementedError:
            pass

    def test_iscatterv(self):
        try:
            # contiguous data buffer, contiguous output buffer
            input_count = ht.MPI_WORLD.size * (ht.MPI_WORLD.size + 1)
            data = ht.ones((input_count, 12,))
            output_count = 2 * (ht.MPI_WORLD.rank + 1)
            output = ht.zeros((output_count, 12,))

            # ensure prior invariants
            self.assertTrue(data._DNDarray__array.is_contiguous())
            self.assertTrue(output._DNDarray__array.is_contiguous())

            # perform the scatter operation
            counts = tuple(range(2, 2 * (ht.MPI_WORLD.size + 1), 2))
            displs = tuple(np.cumsum(range(0, 2 * ht.MPI_WORLD.size, 2)))
            req = data.comm.Iscatterv((data, counts, displs,), output, root=0)
            req.wait()

            # check scatter result
            self.assertTrue(data._DNDarray__array.is_contiguous())
            self.assertTrue(output._DNDarray__array.is_contiguous())
            self.assertTrue((output._DNDarray__array == torch.ones(output_count, 12,)).all())

            # non-contiguous data buffer, contiguous output buffer
            input_count = ht.MPI_WORLD.size * (ht.MPI_WORLD.size + 1)
            data = ht.ones((12, input_count,)).T
            output_count = 2 * (ht.MPI_WORLD.rank + 1)
            output = ht.zeros((output_count, 12,))

            # ensure prior invariants
            self.assertFalse(data._DNDarray__array.is_contiguous())
            self.assertTrue(output._DNDarray__array.is_contiguous())

            # perform the scatter operation
            counts = tuple(range(2, 2 * (ht.MPI_WORLD.size + 1), 2))
            displs = tuple(np.cumsum(range(0, 2 * ht.MPI_WORLD.size, 2)))
            req = data.comm.Iscatterv((data, counts, displs,), output, root=0)
            req.wait()

            # check scatter result
            self.assertFalse(data._DNDarray__array.is_contiguous())
            self.assertTrue(output._DNDarray__array.is_contiguous())
            self.assertTrue((output._DNDarray__array == torch.ones(output_count, 12,)).all())

            # contiguous data buffer, non-contiguous output buffer
            input_count = ht.MPI_WORLD.size * (ht.MPI_WORLD.size + 1)
            data = ht.ones((input_count, 12,))
            output_count = 2 * (ht.MPI_WORLD.rank + 1)
            output = ht.zeros((12, output_count,)).T

            # ensure prior invariants
            self.assertTrue(data._DNDarray__array.is_contiguous())
            self.assertFalse(output._DNDarray__array.is_contiguous())

            # perform the scatter operation
            counts = tuple(range(2, 2 * (ht.MPI_WORLD.size + 1), 2))
            displs = tuple(np.cumsum(range(0, 2 * ht.MPI_WORLD.size, 2)))
            req = data.comm.Iscatterv((data, counts, displs,), output, root=0)
            req.wait()

            # check scatter result
            self.assertTrue(data._DNDarray__array.is_contiguous())
            self.assertFalse(output._DNDarray__array.is_contiguous())
            self.assertTrue((output._DNDarray__array == torch.ones(output_count, 12,)).all())

            # non-contiguous data buffer, non-contiguous output buffer
            input_count = ht.MPI_WORLD.size * (ht.MPI_WORLD.size + 1)
            data = ht.ones((12, input_count,)).T
            output_count = 2 * (ht.MPI_WORLD.rank + 1)
            output = ht.zeros((12, output_count,)).T

            # ensure prior invariants
            self.assertFalse(data._DNDarray__array.is_contiguous())
            self.assertFalse(output._DNDarray__array.is_contiguous())

            # perform the scatter operation
            counts = tuple(range(2, 2 * (ht.MPI_WORLD.size + 1), 2))
            displs = tuple(np.cumsum(range(0, 2 * ht.MPI_WORLD.size, 2)))
            req = data.comm.Iscatterv((data, counts, displs,), output, root=0)
            req.wait()

            # check scatter result
            self.assertFalse(data._DNDarray__array.is_contiguous())
            self.assertFalse(output._DNDarray__array.is_contiguous())
            self.assertTrue((output._DNDarray__array == torch.ones(output_count, 12,)).all())

        # MPI implementation may not support asynchronous operations
        except NotImplementedError:
            pass

    def test_mpi_in_place(self):
        size = ht.MPI_WORLD.size
        data = ht.ones((size, size,), dtype=ht.int32)
        data.comm.Allreduce(ht.MPI.IN_PLACE, data, op=ht.MPI.SUM)

        self.assertTrue((data._DNDarray__array == size).all())
        # MPI Inplace is not allowed for AllToAll

    def test_reduce(self):
        # contiguous data
        data = ht.ones((10, 2,), dtype=ht.int32)
        out = ht.zeros_like(data)

        # reduce across all nodes
        self.assertTrue(data._DNDarray__array.is_contiguous())
        self.assertTrue(out._DNDarray__array.is_contiguous())
        data.comm.Reduce(data, out, op=ht.MPI.SUM, root=0)

        # check the reduction result
        self.assertTrue(data._DNDarray__array.is_contiguous())
        self.assertTrue(out._DNDarray__array.is_contiguous())
        if data.comm.rank == 0:
            self.assertTrue((out._DNDarray__array == data.comm.size).all())

        # non-contiguous data
        data = ht.ones((10, 2,), dtype=ht.int32).T
        out = ht.zeros_like(data)

        # reduce across all nodes
        self.assertFalse(data._DNDarray__array.is_contiguous())
        self.assertTrue(out._DNDarray__array.is_contiguous())
        data.comm.Reduce(data, out, op=ht.MPI.SUM, root=0)

        # check the reduction result
        # the data tensor will be contiguous after the reduction
        # MPI enforces the same data type for send and receive buffer
        # the reduction implementation takes care of making the internal Torch storage consistent
        self.assertTrue(data._DNDarray__array.is_contiguous())
        self.assertTrue(out._DNDarray__array.is_contiguous())
        if data.comm.rank == 0:
            self.assertTrue((out._DNDarray__array == data.comm.size).all())

        # non-contiguous output
        data = ht.ones((10, 2,), dtype=ht.int32)
        out = ht.zeros((2, 10), dtype=ht.int32).T

        # reduce across all nodes
        self.assertTrue(data._DNDarray__array.is_contiguous())
        self.assertFalse(out._DNDarray__array.is_contiguous())
        data.comm.Reduce(data, out, op=ht.MPI.SUM, root=0)

        # check the reduction result
        # the data tensor will be contiguous after the reduction
        # MPI enforces the same data type for send and receive buffer
        # the reduction implementation takes care of making the internal Torch storage consistent
        self.assertTrue(data._DNDarray__array.is_contiguous())
        self.assertTrue(out._DNDarray__array.is_contiguous())
        if data.comm.rank == 0:
            self.assertTrue((out._DNDarray__array == data.comm.size).all())

    def test_scan(self):
        # contiguous data
        data = ht.ones((5, 3,), dtype=ht.float64)
        out = ht.zeros_like(data)

        # reduce across all nodes
        self.assertTrue(data._DNDarray__array.is_contiguous())
        self.assertTrue(out._DNDarray__array.is_contiguous())
        data.comm.Scan(data, out)

        # check the reduction result
        self.assertTrue(data._DNDarray__array.is_contiguous())
        self.assertTrue(out._DNDarray__array.is_contiguous())
        self.assertTrue((out._DNDarray__array == data.comm.rank + 1).all())

        # non-contiguous data
        data = ht.ones((5, 3,), dtype=ht.float64).T
        out = ht.zeros_like(data)

        # reduce across all nodes
        self.assertFalse(data._DNDarray__array.is_contiguous())
        self.assertTrue(out._DNDarray__array.is_contiguous())
        data.comm.Scan(data, out)

        # check the reduction result
        # the data tensor will be contiguous after the reduction
        # MPI enforces the same data type for send and receive buffer
        # the reduction implementation takes care of making the internal Torch storage consistent
        self.assertTrue(data._DNDarray__array.is_contiguous())
        self.assertTrue(out._DNDarray__array.is_contiguous())
        self.assertTrue((out._DNDarray__array == data.comm.rank + 1).all())

        # non-contiguous output
        data = ht.ones((5, 3,), dtype=ht.float64)
        out = ht.zeros((3, 5), dtype=ht.float64).T

        # reduce across all nodes
        self.assertTrue(data._DNDarray__array.is_contiguous())
        self.assertFalse(out._DNDarray__array.is_contiguous())
        data.comm.Scan(data, out)

        # check the reduction result
        # the data tensor will be contiguous after the reduction
        # MPI enforces the same data type for send and receive buffer
        # the reduction implementation takes care of making the internal Torch storage consistent
        self.assertTrue(data._DNDarray__array.is_contiguous())
        self.assertTrue(out._DNDarray__array.is_contiguous())
        self.assertTrue((out._DNDarray__array == data.comm.rank + 1).all())

    def test_scatter(self):
        # contiguous data
        if ht.MPI_WORLD.rank == 0:
            data = ht.ones((ht.MPI_WORLD.size, 5))
        else:
            data = ht.zeros((1,))
        output = ht.zeros((1, 5,))

        # ensure prior invariants
        self.assertTrue(data._DNDarray__array.is_contiguous())
        self.assertTrue(output._DNDarray__array.is_contiguous())
        data.comm.Scatter(data, output, root=0)

        # check scatter result
        self.assertTrue(data._DNDarray__array.is_contiguous())
        self.assertTrue(output._DNDarray__array.is_contiguous())
        self.assertTrue((output._DNDarray__array == torch.ones(1, 5,)).all())

        # contiguous data, different scatter axis
        if ht.MPI_WORLD.rank == 0:
            data = ht.ones((5, ht.MPI_WORLD.size,))
        else:
            data = ht.zeros((1,))
        output = ht.zeros((5, 1,))

        # ensure prior invariants
        self.assertTrue(data._DNDarray__array.is_contiguous())
        self.assertTrue(output._DNDarray__array.is_contiguous())
        data.comm.Scatter(data, output, root=0, axis=1)

        # check scatter result
        self.assertTrue(data._DNDarray__array.is_contiguous())
        self.assertTrue(output._DNDarray__array.is_contiguous())
        self.assertTrue((output._DNDarray__array == torch.ones(5, 1,)).all())

        # non-contiguous data
        if ht.MPI_WORLD.rank == 0:
            data = ht.ones((5, ht.MPI_WORLD.size * 2,)).T
            self.assertFalse(data._DNDarray__array.is_contiguous())
        else:
            data = ht.zeros((1,))
            self.assertTrue(data._DNDarray__array.is_contiguous())
        output = ht.zeros((2, 5))

        # ensure prior invariants
        self.assertTrue(output._DNDarray__array.is_contiguous())
        data.comm.Scatter(data, output, root=0)

        # check scatter result
        if ht.MPI_WORLD.rank == 0:
            self.assertFalse(data._DNDarray__array.is_contiguous())
        else:
            self.assertTrue(data._DNDarray__array.is_contiguous())
        self.assertTrue(output._DNDarray__array.is_contiguous())
        self.assertTrue((output._DNDarray__array == torch.ones(2, 5,)).all())

        # non-contiguous destination, different split axis
        if ht.MPI_WORLD.rank == 0:
            data = ht.ones((5, ht.MPI_WORLD.size * 2,))
        else:
            data = ht.zeros((1,))
        output = ht.zeros((2, 5)).T

        # ensure prior invariants
        self.assertTrue(data._DNDarray__array.is_contiguous())
        self.assertFalse(output._DNDarray__array.is_contiguous())
        data.comm.Scatter(data, output, root=0, axis=1)

        # check scatter result
        self.assertTrue(data._DNDarray__array.is_contiguous())
        self.assertFalse(output._DNDarray__array.is_contiguous())
        self.assertTrue((output._DNDarray__array == torch.ones(5, 2,)).all())

    def test_scatter_like_axes(self):
        # input and output are not split
        data = ht.array([[ht.MPI_WORLD.rank] * ht.MPI_WORLD.size] * ht.MPI_WORLD.size)
        output = ht.zeros_like(data)

        # main axis send buffer, main axis receive buffer
        data.comm.Alltoall(data, output, send_axis=0)
        comparison = torch.arange(ht.MPI_WORLD.size).reshape(-1, 1).repeat(1, ht.MPI_WORLD.size)
        self.assertTrue((output._DNDarray__array == comparison).all())

        # minor axis send buffer, main axis receive buffer
        data.comm.Alltoall(data, output, send_axis=1)
        comparison = torch.arange(ht.MPI_WORLD.size).reshape(1, -1).repeat(ht.MPI_WORLD.size, 1)
        self.assertTrue((output._DNDarray__array == comparison).all())

        # main axis send buffer, minor axis receive buffer
        data = ht.array([[ht.MPI_WORLD.rank] * (2 * ht.MPI_WORLD.size)] * ht.MPI_WORLD.size)
        output = ht.zeros((2 * ht.MPI_WORLD.size, ht.MPI_WORLD.size), dtype=data.dtype)
        data.comm.Alltoall(data, output, send_axis=0, recv_axis=1)
        comparison = torch.arange(ht.MPI_WORLD.size).reshape(1, -1).repeat(2 * ht.MPI_WORLD.size, 1)
        self.assertTrue((output._DNDarray__array == comparison).all())

        # minor axis send buffer, minor axis receive buffer
        data = ht.array([range(ht.MPI_WORLD.size)] * ht.MPI_WORLD.size)
        output = ht.zeros((ht.MPI_WORLD.size, ht.MPI_WORLD.size), dtype=data.dtype)
        data.comm.Alltoall(data, output, send_axis=0, recv_axis=1)
        comparison = torch.arange(ht.MPI_WORLD.size).reshape(-1, 1).repeat(1, ht.MPI_WORLD.size)

        self.assertTrue((output._DNDarray__array == comparison).all())

    def test_scatterv(self):
        # contiguous data buffer, contiguous output buffer
        input_count = ht.MPI_WORLD.size * (ht.MPI_WORLD.size + 1)
        data = ht.ones((input_count, 12,))
        output_count = 2 * (ht.MPI_WORLD.rank + 1)
        output = ht.zeros((output_count, 12,))

        # ensure prior invariants
        self.assertTrue(data._DNDarray__array.is_contiguous())
        self.assertTrue(output._DNDarray__array.is_contiguous())

        # perform the scatter operation
        counts = tuple(range(2, 2 * (ht.MPI_WORLD.size + 1), 2))
        displs = tuple(np.cumsum(range(0, 2 * ht.MPI_WORLD.size, 2)))
        data.comm.Scatterv((data, counts, displs,), output, root=0)

        # check scatter result
        self.assertTrue(data._DNDarray__array.is_contiguous())
        self.assertTrue(output._DNDarray__array.is_contiguous())
        self.assertTrue((output._DNDarray__array == torch.ones(output_count, 12,)).all())

        # non-contiguous data buffer, contiguous output buffer
        input_count = ht.MPI_WORLD.size * (ht.MPI_WORLD.size + 1)
        data = ht.ones((12, input_count,)).T
        output_count = 2 * (ht.MPI_WORLD.rank + 1)
        output = ht.zeros((output_count, 12,))

        # ensure prior invariants
        self.assertFalse(data._DNDarray__array.is_contiguous())
        self.assertTrue(output._DNDarray__array.is_contiguous())

        # perform the scatter operation
        counts = tuple(range(2, 2 * (ht.MPI_WORLD.size + 1), 2))
        displs = tuple(np.cumsum(range(0, 2 * ht.MPI_WORLD.size, 2)))
        data.comm.Scatterv((data, counts, displs,), output, root=0)

        # check scatter result
        self.assertFalse(data._DNDarray__array.is_contiguous())
        self.assertTrue(output._DNDarray__array.is_contiguous())
        self.assertTrue((output._DNDarray__array == torch.ones(output_count, 12,)).all())

        # contiguous data buffer, non-contiguous output buffer
        input_count = ht.MPI_WORLD.size * (ht.MPI_WORLD.size + 1)
        data = ht.ones((input_count, 12,))
        output_count = 2 * (ht.MPI_WORLD.rank + 1)
        output = ht.zeros((12, output_count,)).T

        # ensure prior invariants
        self.assertTrue(data._DNDarray__array.is_contiguous())
        self.assertFalse(output._DNDarray__array.is_contiguous())

        # perform the scatter operation
        counts = tuple(range(2, 2 * (ht.MPI_WORLD.size + 1), 2))
        displs = tuple(np.cumsum(range(0, 2 * ht.MPI_WORLD.size, 2)))
        data.comm.Scatterv((data, counts, displs,), output, root=0)

        # check scatter result
        self.assertTrue(data._DNDarray__array.is_contiguous())
        self.assertFalse(output._DNDarray__array.is_contiguous())
        self.assertTrue((output._DNDarray__array == torch.ones(output_count, 12,)).all())

        # non-contiguous data buffer, non-contiguous output buffer
        input_count = ht.MPI_WORLD.size * (ht.MPI_WORLD.size + 1)
        data = ht.ones((12, input_count,)).T
        output_count = 2 * (ht.MPI_WORLD.rank + 1)
        output = ht.zeros((12, output_count,)).T

        # ensure prior invariants
        self.assertFalse(data._DNDarray__array.is_contiguous())
        self.assertFalse(output._DNDarray__array.is_contiguous())

        # perform the scatter operation
        counts = tuple(range(2, 2 * (ht.MPI_WORLD.size + 1), 2))
        displs = tuple(np.cumsum(range(0, 2 * ht.MPI_WORLD.size, 2)))
        data.comm.Scatterv((data, counts, displs,), output, root=0)

        # check scatter result
        self.assertFalse(data._DNDarray__array.is_contiguous())
        self.assertFalse(output._DNDarray__array.is_contiguous())
        self.assertTrue((output._DNDarray__array == torch.ones(output_count, 12,)).all())


<<<<<<< HEAD
        data[0, 2, 0] = 20
        data[0, 2, 1] = 21
        data[0, 2, 2] = 22
        data[0, 2, 3] = 23

        data[1, 0, 0] = 100
        data[1, 0, 1] = 101
        data[1, 0, 2] = 102
        data[1, 0, 3] = 103

        data[1, 1, 0] = 110
        data[1, 1, 1] = 111
        data[1, 1, 2] = 112
        data[1, 1, 3] = 113

        data[1, 2, 0] = 120
        data[1, 2, 1] = 121
        data[1, 2, 2] = 122
        data[1, 2, 3] = 123

        result = data


        data.resplit_(axis=0)

        gathered = torch.empty(data.shape)
        recv_counts, recv_displs, _ = data.comm.counts_displs_shape(data.shape, data.split)
        data.comm.Allgatherv(data._DNDarray__array, (gathered, recv_counts, recv_displs,), send_axis=data.split)

        self.assertTrue(ht.equal(data, result))

        data.resplit_(axis=1)

        gathered2 = torch.empty(data.shape)
        recv_counts2, recv_displs2, _ = data.comm.counts_displs_shape(data.shape, data.split)
        data.comm.Allgatherv(data._DNDarray__array, (gathered2, recv_counts2, recv_displs2,), send_axis=data.split)

        self.assertTrue(ht.equal(data, result))

        data.resplit_(axis=2)

        gathered2 = torch.empty(data.shape)
        recv_counts2, recv_displs2, _ = data.comm.counts_displs_shape(data.shape, data.split)
        data.comm.Allgatherv(data._DNDarray__array, (gathered2, recv_counts2, recv_displs2,), send_axis=data.split)
=======
    def test_allgathervSorting(self):
>>>>>>> 8e6d44c9

        test1 = self.sorted3Dtensor.copy()
        test2 = self.sorted3Dtensor.copy()
        test3 = self.sorted3Dtensor.copy()
        result = self.sorted3Dtensor.copy()

        test1.resplit(axis=0)
        test2.resplit(axis=1)
        test3.resplit(axis=2)

        gathered1_counts, gathered1_displs, _ = test1.comm.counts_displs_shape(test1.shape, test1.split)
        gathered1 = torch.empty(self.sorted3Dtensor.shape)
        gathered2_counts, gathered2_displs, _ = test2.comm.counts_displs_shape(test2.shape, test2.split)
        gathered2 = torch.empty(self.sorted3Dtensor.shape)
        gathered3_counts, gathered3_displs, _ = test3.comm.counts_displs_shape(test3.shape, test3.split)
        gathered3 = torch.empty(self.sorted3Dtensor.shape)

        test1.comm.Allgatherv(test1,  (gathered1, gathered1_counts, gathered1_displs,), recv_axis=test1.split)
        self.assertTrue(torch.equal(gathered1, result._DNDarray__array))

        test2.comm.Allgatherv(test2,  (gathered2, gathered2_counts, gathered2_displs,), recv_axis=test2.split)
        self.assertTrue(torch.equal(gathered2, result._DNDarray__array))

        test3.comm.Allgatherv(test3,  (gathered3, gathered3_counts, gathered3_displs,), recv_axis=test3.split)
        self.assertTrue(torch.equal(gathered3, result._DNDarray__array))

    def test_alltoallSorting(self):
        test1 = self.sorted3Dtensor.copy()
        test1.resplit(axis=2)
        comparison1 = self.sorted3Dtensor.copy()
        comparison1.resplit(axis=1)
        redistributed1 = torch.empty(comparison1.lshape, dtype=test1.dtype.torch_type())
        test1.comm.Alltoallv(test1._DNDarray__array, redistributed1, send_axis=comparison1.split, recv_axis=test1.split)
        self.assertTrue(torch.equal(redistributed1, comparison1._DNDarray__array))

        test2 = self.sorted3Dtensor.copy()
        test2.resplit(axis=1)
        comparison2 = self.sorted3Dtensor.copy()
        comparison2.resplit(axis=0)
        send_counts, send_displs, _ = test2.comm.counts_displs_shape(test2.lshape, comparison2.split)
        recv_counts, recv_displs, _ = test2.comm.counts_displs_shape(test2.shape, test2.split)
        redistributed2 = torch.empty(comparison2.lshape, dtype=test2.dtype.torch_type())
        test2.comm.Alltoallv((test2._DNDarray__array, send_counts, send_displs,),
                             (redistributed2, recv_counts, recv_displs,), send_axis=comparison2.split,
                             recv_axis=test2.split)
        self.assertTrue(torch.equal(redistributed2, comparison2._DNDarray__array))


        test3 = self.sorted3Dtensor.copy()
        test3.resplit(axis=0)
        comparison3 = self.sorted3Dtensor.copy()
        comparison3.resplit(axis=2)
        redistributed3 = torch.empty(comparison3.lshape, dtype=test3.dtype.torch_type())
        test3.comm.Alltoallv(test3._DNDarray__array, redistributed3, send_axis=comparison3.split, recv_axis=test3.split)
        self.assertTrue(torch.equal(redistributed3, comparison3._DNDarray__array))

        test4 = self.sorted3Dtensor.copy()
        test4.resplit(axis=2)
        comparison4 = self.sorted3Dtensor.copy()
        comparison4.resplit(axis=0)
        redistributed4 = torch.empty(comparison4.lshape, dtype=test4.dtype.torch_type())
        test4.comm.Alltoallv(test4._DNDarray__array, redistributed4, send_axis=comparison4.split, recv_axis=test4.split)
        self.assertTrue(torch.equal(redistributed4, comparison4._DNDarray__array))

        with self.assertRaises(NotImplementedError):
            test4.comm.Alltoallv(test4._DNDarray__array, redistributed4, send_axis=2, recv_axis=2)
        with self.assertRaises(NotImplementedError):
            test4.comm.Alltoallv(test4._DNDarray__array, redistributed4, send_axis=None)<|MERGE_RESOLUTION|>--- conflicted
+++ resolved
@@ -2052,63 +2052,16 @@
         self.assertTrue((output._DNDarray__array == torch.ones(output_count, 12,)).all())
 
 
-<<<<<<< HEAD
-        data[0, 2, 0] = 20
-        data[0, 2, 1] = 21
-        data[0, 2, 2] = 22
-        data[0, 2, 3] = 23
-
-        data[1, 0, 0] = 100
-        data[1, 0, 1] = 101
-        data[1, 0, 2] = 102
-        data[1, 0, 3] = 103
-
-        data[1, 1, 0] = 110
-        data[1, 1, 1] = 111
-        data[1, 1, 2] = 112
-        data[1, 1, 3] = 113
-
-        data[1, 2, 0] = 120
-        data[1, 2, 1] = 121
-        data[1, 2, 2] = 122
-        data[1, 2, 3] = 123
-
-        result = data
-
-
-        data.resplit_(axis=0)
-
-        gathered = torch.empty(data.shape)
-        recv_counts, recv_displs, _ = data.comm.counts_displs_shape(data.shape, data.split)
-        data.comm.Allgatherv(data._DNDarray__array, (gathered, recv_counts, recv_displs,), send_axis=data.split)
-
-        self.assertTrue(ht.equal(data, result))
-
-        data.resplit_(axis=1)
-
-        gathered2 = torch.empty(data.shape)
-        recv_counts2, recv_displs2, _ = data.comm.counts_displs_shape(data.shape, data.split)
-        data.comm.Allgatherv(data._DNDarray__array, (gathered2, recv_counts2, recv_displs2,), send_axis=data.split)
-
-        self.assertTrue(ht.equal(data, result))
-
-        data.resplit_(axis=2)
-
-        gathered2 = torch.empty(data.shape)
-        recv_counts2, recv_displs2, _ = data.comm.counts_displs_shape(data.shape, data.split)
-        data.comm.Allgatherv(data._DNDarray__array, (gathered2, recv_counts2, recv_displs2,), send_axis=data.split)
-=======
     def test_allgathervSorting(self):
->>>>>>> 8e6d44c9
 
         test1 = self.sorted3Dtensor.copy()
         test2 = self.sorted3Dtensor.copy()
         test3 = self.sorted3Dtensor.copy()
         result = self.sorted3Dtensor.copy()
 
-        test1.resplit(axis=0)
-        test2.resplit(axis=1)
-        test3.resplit(axis=2)
+        test1.resplit_(axis=0)
+        test2.resplit_(axis=1)
+        test3.resplit_(axis=2)
 
         gathered1_counts, gathered1_displs, _ = test1.comm.counts_displs_shape(test1.shape, test1.split)
         gathered1 = torch.empty(self.sorted3Dtensor.shape)
@@ -2128,17 +2081,17 @@
 
     def test_alltoallSorting(self):
         test1 = self.sorted3Dtensor.copy()
-        test1.resplit(axis=2)
+        test1.resplit_(axis=2)
         comparison1 = self.sorted3Dtensor.copy()
-        comparison1.resplit(axis=1)
+        comparison1.resplit_(axis=1)
         redistributed1 = torch.empty(comparison1.lshape, dtype=test1.dtype.torch_type())
         test1.comm.Alltoallv(test1._DNDarray__array, redistributed1, send_axis=comparison1.split, recv_axis=test1.split)
         self.assertTrue(torch.equal(redistributed1, comparison1._DNDarray__array))
 
         test2 = self.sorted3Dtensor.copy()
-        test2.resplit(axis=1)
+        test2.resplit_(axis=1)
         comparison2 = self.sorted3Dtensor.copy()
-        comparison2.resplit(axis=0)
+        comparison2.resplit_(axis=0)
         send_counts, send_displs, _ = test2.comm.counts_displs_shape(test2.lshape, comparison2.split)
         recv_counts, recv_displs, _ = test2.comm.counts_displs_shape(test2.shape, test2.split)
         redistributed2 = torch.empty(comparison2.lshape, dtype=test2.dtype.torch_type())
@@ -2149,17 +2102,17 @@
 
 
         test3 = self.sorted3Dtensor.copy()
-        test3.resplit(axis=0)
+        test3.resplit_(axis=0)
         comparison3 = self.sorted3Dtensor.copy()
-        comparison3.resplit(axis=2)
+        comparison3.resplit_(axis=2)
         redistributed3 = torch.empty(comparison3.lshape, dtype=test3.dtype.torch_type())
         test3.comm.Alltoallv(test3._DNDarray__array, redistributed3, send_axis=comparison3.split, recv_axis=test3.split)
         self.assertTrue(torch.equal(redistributed3, comparison3._DNDarray__array))
 
         test4 = self.sorted3Dtensor.copy()
-        test4.resplit(axis=2)
+        test4.resplit_(axis=2)
         comparison4 = self.sorted3Dtensor.copy()
-        comparison4.resplit(axis=0)
+        comparison4.resplit_(axis=0)
         redistributed4 = torch.empty(comparison4.lshape, dtype=test4.dtype.torch_type())
         test4.comm.Alltoallv(test4._DNDarray__array, redistributed4, send_axis=comparison4.split, recv_axis=test4.split)
         self.assertTrue(torch.equal(redistributed4, comparison4._DNDarray__array))
