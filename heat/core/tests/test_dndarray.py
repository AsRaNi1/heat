--- conflicted
+++ resolved
@@ -321,7 +321,6 @@
         self.assertTrue(data.lshape[1] == 1 or data.lshape[1] == 2)
         self.assertEqual(data.split, 1)
 
-<<<<<<< HEAD
         # test sorting order of resplit
         a_tensor = self.reference_tensor.copy()
         N = ht.MPI_WORLD.size
@@ -362,10 +361,10 @@
         self.assertTrue((a_tensor._DNDarray__array == local_tensor._DNDarray__array).all())
 
 
-=======
+
         expected = torch.ones((ht.MPI_WORLD.size, 100), dtype=torch.int64)
         data = ht.array(expected, split=1)
-        data.resplit(None)
+        data.resplit_(None)
 
         self.assertTrue(torch.equal(data._DNDarray__array, expected))
         self.assertFalse(data.is_distributed())
@@ -375,14 +374,13 @@
 
         expected = torch.zeros((100, ht.MPI_WORLD.size), dtype=torch.uint8)
         data = ht.array(expected, split=0)
-        data.resplit(None)
+        data.resplit_(None)
 
         self.assertTrue(torch.equal(data._DNDarray__array, expected))
         self.assertFalse(data.is_distributed())
         self.assertIsNone(data.split)
         self.assertEqual(data.dtype, ht.uint8)
         self.assertEqual(data._DNDarray__array.dtype, expected.dtype)
->>>>>>> aa3ef020
 
     def test_setitem_getitem(self):
         # set and get single value
