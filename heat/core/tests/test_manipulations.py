--- conflicted
+++ resolved
@@ -1479,7 +1479,6 @@
         res, inv = ht.unique(data_split_zero, return_inverse=True, sorted=True)
         self.assertTrue(torch.equal(inv, exp_inv.to(dtype=inv.dtype)))
 
-<<<<<<< HEAD
     def test_resplit(self):
         # resplitting with same axis, should leave everything unchanged
         shape = (ht.MPI_WORLD.size, ht.MPI_WORLD.size)
@@ -1579,8 +1578,6 @@
         self.assertEqual(resplit_tensor.lshape, local_shape)
         self.assertTrue((resplit_tensor._DNDarray__array == local_tensor._DNDarray__array).all())
 
-=======
->>>>>>> bf88e5be
     def test_vstack(self):
         # cases to test:
         # MM===================================
