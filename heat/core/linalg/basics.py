"""
Basic linear algebra operations on distributed ``DNDarray``
"""
import itertools
import numpy as np
import torch
import warnings

from typing import List, Callable, Union, Optional, Tuple, Literal

from torch._C import Value

from ..communication import MPI
from .. import arithmetics
from .. import complex_math
<<<<<<< HEAD
=======
from .. import constants
>>>>>>> e2f75c36
from .. import exponential
from ..dndarray import DNDarray
from .. import factories
from .. import manipulations
from .. import rounding
from .. import sanitation
from .. import statistics
from .. import types

__all__ = [
    "dot",
    "matmul",
    "matrix_norm",
    "norm",
    "outer",
    "projection",
    "trace",
    "transpose",
    "tril",
    "triu",
    "vdot",
    "vecdot",
    "vector_norm",
]


def dot(a: DNDarray, b: DNDarray, out: Optional[DNDarray] = None) -> Union[DNDarray, float]:
    """
    Returns the dot product of two ``DNDarrays``.
    Specifically,

        1. If both a and b are 1-D arrays, it is inner product of vectors.

        2. If both a and b are 2-D arrays, it is matrix multiplication, but using matmul or ``a@b`` is preferred.

        3. If either a or b is 0-D (scalar), it is equivalent to multiply and using ``multiply(a, b)`` or ``a*b`` is preferred.

    Parameters
    ----------
    a : DNDarray
        First input DNDarray
    b : DNDarray
        Second input DNDarray
    out : DNDarray, optional
        Output buffer.

    See Also
    --------
    vecdot
        Supports (vector) dot along an axis.
    """
    if isinstance(a, (float, int)) or isinstance(b, (float, int)) or a.ndim == 0 or b.ndim == 0:
        # 3. If either a or b is 0-D (scalar), it is equivalent to multiply and using numpy.multiply(a, b) or a * b is preferred.
        if out is not None:
            out = a * b
            return out
        return a * b
    elif a.ndim == 1 and b.ndim == 1:
        # 1. If both a and b are 1-D arrays, it is inner product of vectors.
        if a.split is None and b.split is None:
            sl = slice(None)
            asl = bsl = sl
            # st = 0
        else:  # at least one of them is split
            # todo: scale this by the starting index of the vector and do a lloc getitem
            st, _, sl = a.comm.chunk(a.shape, a.split if a.split is not None else b.split)
            asl = sl if a.split is None else slice(sl[0].start - st, sl[0].stop - st)
            bsl = sl if b.split is None else slice(sl[0].start - st, sl[0].stop - st)

        ret = torch.dot(a.lloc[asl], b.lloc[bsl])
        if a.is_distributed() or b.is_distributed():
            a.comm.Allreduce(MPI.IN_PLACE, ret, MPI.SUM)

        if out is not None:
            out = DNDarray(ret, (), types.heat_type_of(ret), None, a.device, a.comm, True)
            return out
        return DNDarray(ret, (), types.heat_type_of(ret), None, a.device, a.comm, True)
    elif a.ndim <= 2 and b.ndim <= 2:
        # 2. If both a and b are 2-D arrays, it is matrix multiplication, but using matmul or a @ b is preferred.
        ret = matmul(a, b)
        if out is not None:
            out.larray = ret.larray
            out._DNDarray__dtype = ret.dtype
            out._DNDarray__split = ret.split
            out._DNDarray__device = ret.device
            out._DNDarray__comm = ret.comm
            return out
        return ret
    else:
        raise NotImplementedError("ht.dot not implemented for N-D dot M-D arrays")


def matmul(a: DNDarray, b: DNDarray, allow_resplit: bool = False) -> DNDarray:
    """
    Matrix multiplication of two ``DNDarrays``: ``a@b=c`` or ``A@B=c``.
    Returns a tensor with the result of ``a@b``. The split dimension of the returned array is
    typically the split dimension of a. However, if ``a.split=None`` then the the ``c.split`` will be
    set as the split dimension of ``b``. If both are ``None`` then ``c.split`` is also ``None``.

    Parameters
    ----------
    a : DNDarray
        2 dimensional: :math:`L \\times P`
    b : DNDarray
        2 dimensional: :math:`P \\times Q`
    allow_resplit : bool, optional
        Whether to distribute ``a`` in the case that both ``a.split is None`` and ``b.split is None``.
        Default is ``False``. If ``True``, if both are not split then ``a`` will be distributed in-place along axis 0.

    Notes
    -----
    - If ``a`` is a split vector then the returned vector will be of shape (:math:`1xQ`) and will be split in the 1st dimension
    - If ``b`` is a vector and either ``a`` or ``b`` is split, then the returned vector will be of shape (:math:`Lx1`) and will be split in the 0th dimension

    References
    ----------
    [1] R. Gu, et al., "Improving Execution Concurrency of Large-scale Matrix Multiplication on
    Distributed Data-parallel Platforms," IEEE Transactions on Parallel and Distributed Systems,
    vol 28, no. 9. 2017. \n
    [2] S. Ryu and D. Kim, "Parallel Huge Matrix Multiplication on a Cluster with GPGPU
    Accelerators," 2018 IEEE International Parallel and Distributed Processing Symposium
    Workshops (IPDPSW), Vancouver, BC, 2018, pp. 877-882.

    Example
    -------
    >>> a = ht.ones((n, m), split=1)
    >>> a[0] = ht.arange(1, m + 1)
    >>> a[:, -1] = ht.arange(1, n + 1).larray
    [0/1] tensor([[1., 2.],
                  [1., 1.],
                  [1., 1.],
                  [1., 1.],
                  [1., 1.]])
    [1/1] tensor([[3., 1.],
                  [1., 2.],
                  [1., 3.],
                  [1., 4.],
                  [1., 5.]])
    >>> b = ht.ones((j, k), split=0)
    >>> b[0] = ht.arange(1, k + 1)
    >>> b[:, 0] = ht.arange(1, j + 1).larray
    [0/1] tensor([[1., 2., 3., 4., 5., 6., 7.],
                  [2., 1., 1., 1., 1., 1., 1.]])
    [1/1] tensor([[3., 1., 1., 1., 1., 1., 1.],
                  [4., 1., 1., 1., 1., 1., 1.]])
    >>> linalg.matmul(a, b).larray
    [0/1] tensor([[18.,  8.,  9., 10.],
                  [14.,  6.,  7.,  8.],
                  [18.,  7.,  8.,  9.],
                  [22.,  8.,  9., 10.],
                  [26.,  9., 10., 11.]])
    [1/1] tensor([[11., 12., 13.],
                  [ 9., 10., 11.],
                  [10., 11., 12.],
                  [11., 12., 13.],
                  [12., 13., 14.]])
    """
    if a.gshape[-1] != b.gshape[0]:
        raise ValueError(
            "If the last dimension of a ({}) is not the same size as the second-to-last dimension of b. ({})".format(
                a.gshape[-1], b.gshape[-2]
            )
        )

    # determine if a larger type is needed for c
    c_type = types.promote_types(a.dtype, b.dtype)
    gpu_int_flag = False
    if str(a.device)[:3] == "gpu":
        og_type = c_type
        if c_type in [types.uint8, types.int8, types.int16, types.int32]:
            c_type = types.float32
            gpu_int_flag = True
        elif c_type == types.int64:
            c_type = types.float64
            gpu_int_flag = True

    if a.dtype != c_type:
        a = c_type(a, device=a.device)
    if b.dtype != c_type:
        b = c_type(b, device=b.device)

    if a.split is None and b.split is None:  # matmul from torch
        if len(a.gshape) < 2 or len(b.gshape) < 2 or not allow_resplit:
            # if either of A or B is a vector
            ret = factories.array(torch.matmul(a.larray, b.larray), device=a.device)
            if gpu_int_flag:
                ret = og_type(ret, device=a.device)
            return ret
        else:
            a.resplit_(0)
            slice_0 = a.comm.chunk(a.shape, a.split)[2][0]
            hold = a.larray @ b.larray

            c = factories.zeros((a.gshape[-2], b.gshape[1]), dtype=c_type, device=a.device)
            c.larray[slice_0.start : slice_0.stop, :] += hold
            c.comm.Allreduce(MPI.IN_PLACE, c, MPI.SUM)
            if gpu_int_flag:
                c = og_type(c, device=a.device)
            return c

    # if they are vectors they need to be expanded to be the proper dimensions
    vector_flag = False  # flag to run squeeze at the end of the function
    if len(a.gshape) < 2 and len(b.gshape) < 2:
        # make both split 0, do a local mm then a sum
        a.resplit_(0)
        b.resplit_(0)
        res = a.larray @ b.larray
        a.comm.Allreduce(MPI.IN_PLACE, res, MPI.SUM)
        ret = factories.array(res, split=None, device=a.device)
        if gpu_int_flag:
            ret = og_type(ret, device=a.device)
        return ret
    elif len(a.gshape) < 2:
        a = manipulations.expand_dims(a, axis=0)
        vector_flag = True
    elif len(b.gshape) < 2:
        b = manipulations.expand_dims(b, axis=1)
        vector_flag = True

    split_0_flag = False
    split_1_flag = False
    split_01_flag = False
    split_10_flag = False

    tdev = a.device.torch_device

    if (
        (a.split == 0 and b.split is None) or (a.split is None and b.split == 1)
    ) and not vector_flag:
        split = a.split if a.split is not None else b.split
        split = split if not vector_flag else 0
        c = factories.zeros((a.gshape[-2], b.gshape[1]), split=split, dtype=c_type, device=a.device)
        c.larray += a.larray @ b.larray

        ret = c if not vector_flag else c.squeeze()
        if gpu_int_flag:
            ret = og_type(ret, device=a.device)
        return ret

    elif a.split == 1 and b.split is None:
        c = torch.zeros((a.gshape[-2], b.gshape[1]), dtype=c_type.torch_type(), device=tdev)

        a_idx = a.comm.chunk(a.shape, a.split)[2]
        c += a.larray @ b.larray[a_idx[1].start : a_idx[1].start + a.lshape[-1], :]
        a.comm.Allreduce(MPI.IN_PLACE, c, MPI.SUM)
        c = c if not vector_flag else c.squeeze()
        ret = factories.array(c, split=a.split if b.gshape[1] > 1 else 0, device=a.device)
        if gpu_int_flag:
            ret = og_type(ret, device=a.device)
        return ret

    elif a.split is None and b.split == 0:
        c = torch.zeros((a.gshape[-2], b.gshape[1]), dtype=c_type.torch_type(), device=tdev)
        b_idx = b.comm.chunk(b.shape, b.split)[2]
        c += a.larray[:, b_idx[0].start : b_idx[0].start + b.lshape[0]] @ b.larray
        b.comm.Allreduce(MPI.IN_PLACE, c, MPI.SUM)
        c = c if not vector_flag else c.squeeze()
        ret = factories.array(c, split=b.split if a.gshape[-2] > 1 else 0, device=a.device)
        if gpu_int_flag:
            ret = og_type(ret, device=a.device)
        return ret

    elif (
        a.split == 0 and b.split is None
    ):  # this case and the one below will only be reaching if one of them is a vector
        c = torch.zeros((a.gshape[-2], b.lshape[1]), dtype=c_type.torch_type(), device=tdev)
        a_idx = a.comm.chunk(a.shape, a.split)[2]
        c[a_idx[0]] += a.larray @ b.larray
        a.comm.Allreduce(MPI.IN_PLACE, c, MPI.SUM)
        c = c if not vector_flag else c.squeeze()
        split = a.split if b.gshape[1] > 1 else 0
        split = split if not vector_flag else 0
        ret = factories.array(c, split=split, device=a.device)
        if gpu_int_flag:
            ret = og_type(ret, device=a.device)
        return ret

    elif a.split is None and b.split == 1:
        c = torch.zeros((a.gshape[-2], b.lshape[1]), dtype=c_type.torch_type(), device=tdev)
        c += a.larray @ b.larray
        c = c if not vector_flag else c.squeeze()
        split = b.split if a.gshape[1] > 1 else 0
        split = split if not vector_flag else 0
        ret = factories.array(c, is_split=split, device=a.device)
        if gpu_int_flag:
            ret = og_type(ret, device=a.device)
        return ret

    elif a.split == 0 and b.split == 0:
        split_0_flag = True
    elif a.split == 1 and b.split == 1:
        split_1_flag = True
    elif a.split == 0 and b.split == 1:
        split_01_flag = True
    elif a.split == 1 and b.split == 0:
        split_10_flag = True
    else:
        raise NotImplementedError("splits > 1 not implemented")

    # block sizes dont need to be the same. thy just need the same inner dimension (kB)
    kB = 0
    rem_a, rem_b = [0] * 2
    if a.split == len(a.gshape) - 1 and b.split == len(a.gshape) - 2:
        # if the split direction is the last dim in a and the first dim in b
        # the max inner dim (kB) is the min value from the result of the integer division
        # of the last dim of a/world size and the first dim of b/world size
        kB = min([a.gshape[-1] // a.comm.size, b.gshape[0] // b.comm.size])
    elif a.split == len(a.gshape) - 2 and b.split == len(a.gshape) - 1:
        kB = a.gshape[-1]
    elif a.split == len(a.gshape) - 1:
        kB = a.gshape[-1] // a.comm.size
    elif b.split == len(a.gshape) - 2:
        kB = b.gshape[0] // b.comm.size
        kB = kB if kB < a.gshape[-1] else a.gshape[-1]

    if a.lshape[-1] % kB != 0 or (kB == 1 and a.lshape[-1] != 1):
        rem_a = 1
    if b.lshape[0] % kB != 0 or (kB == 1 and b.lshape[-2] != 1):
        rem_b = 1

    # get the lshape map to determine what needs to be sent where as well as M and N
    # lshape map dims -> {node, a=0, b=1, lshape}
    lshape_map = torch.zeros((a.comm.size, 2, len(a.gshape)), dtype=int, device=tdev)
    lshape_map[a.comm.rank, 0, :] = torch.tensor(a.lshape, device=tdev)
    lshape_map[b.comm.rank, 1, :] = torch.tensor(b.lshape, device=tdev)
    a.comm.Allreduce(MPI.IN_PLACE, lshape_map, MPI.SUM)

    # find mB (first blocking dim for a) and nB (2nd blocking dim for b)
    mB = lshape_map[:, 0, -2].min().item()
    nB = lshape_map[:, 1, -1].min().item()

    # check for remaining dims in the outside dimensions
    rem_a_out, rem_b_out = 0, 0
    if a.lshape[-2] % mB != 0 or (kB == 1 and a.lshape[-2] != 1):
        rem_a_out = 1
    if b.lshape[-1] % nB != 0 or (kB == 1 and b.lshape[-1] != 1):
        rem_b_out = 1

    # get the flags from all processes
    # rem_map dims guide -> {process number, a/b (0/1), True/False (1/0)
    #   if there is a remainder in this dimension
    rem_map = torch.zeros((a.comm.size, 2, 2))
    rem_map[a.comm.rank, 0, :] = torch.tensor((rem_a_out, rem_a), device=tdev)
    rem_map[a.comm.rank, 1, :] = torch.tensor((rem_b, rem_b_out), device=tdev)
    rem_map_comm = a.comm.Iallreduce(MPI.IN_PLACE, rem_map, MPI.SUM)

    # index_map dims guide -> {process number, a=0/b=1, relevent 1st index, 2nd index}
    index_map = torch.zeros((a.comm.size, 2, 2, 2), dtype=int, device=tdev)
    a_idx = a.comm.chunk(a.shape, a.split)[2]
    index_map[a.comm.rank, 0, 0] = torch.tensor((a_idx[0].start, a_idx[0].stop), device=tdev)
    index_map[a.comm.rank, 0, 1] = torch.tensor((a_idx[1].start, a_idx[1].stop), device=tdev)
    b_idx = b.comm.chunk(b.shape, b.split)[2]
    index_map[b.comm.rank, 1, 0] = torch.tensor((b_idx[0].start, b_idx[0].stop), device=tdev)
    index_map[b.comm.rank, 1, 1] = torch.tensor((b_idx[1].start, b_idx[1].stop), device=tdev)

    index_map_comm = a.comm.Iallreduce(MPI.IN_PLACE, index_map, MPI.SUM)

    # for the communication scheme, the output array needs to be created
    c_shape = (a.gshape[-2], b.gshape[1])
    c = factories.zeros(c_shape, split=a.split, dtype=c_type, device=a.device)

    # get the index map for c
    c_index_map = factories.zeros((c.comm.size, 2, 2), device=a.device)
    c_idx = c.comm.chunk(c.shape, c.split)[2]
    c_index_map[c.comm.rank, 0, :] = (c_idx[0].start, c_idx[0].stop)
    c_index_map[c.comm.rank, 1, :] = (c_idx[1].start, c_idx[1].stop)
    c_wait = c.comm.Iallreduce(MPI.IN_PLACE, c_index_map, MPI.SUM)

    if a.split == 0:
        a_block_map = torch.zeros(
            (a.comm.size, a.shape[-2] // mB // a.comm.size, a.shape[-1] // kB, 2),
            dtype=torch.int,
            device=tdev,
        )
    elif a.split == 1:
        a_block_map = torch.zeros(
            (a.comm.size, a.shape[-2] // mB, a.shape[-1] // kB // a.comm.size, 2),
            dtype=torch.int,
            device=tdev,
        )
    # units-> [process, dim0 block number, dim1 block number, start coord] **indices are local

    # below is to handle the edge case where there is only one element in one dimension of a
    a_d0_1s_flag, a_d1_1s_flag = False, False
    if any(lshape_map[:, 0, :][:, 0] == 1):
        a_d0_1s_flag = True
    if any(lshape_map[:, 0, :][:, 1] == 1):
        a_d1_1s_flag = True

    index_map_comm.Wait()
    for pr in range(a.comm.size):
        start0 = index_map[pr, 0, 0, 0].item()
        stop0 = index_map[pr, 0, 0, 1].item()
        start1 = index_map[pr, 0, 1, 0].item()
        stop1 = index_map[pr, 0, 1, 1].item()

        for dim0 in range(
            (stop0 - start0) // mB // a.comm.size if a_d0_1s_flag else (stop0 - start0) // mB
        ):
            # loop over the number of blocks in the 0th dimension
            for dim1 in range(
                (stop1 - start1) // kB // a.comm.size if a_d1_1s_flag else (stop1 - start1) // kB
            ):
                # loop over the number of blocks in the 1st dimension
                a_block_map[pr, dim0, dim1] = torch.tensor(
                    (dim0 * mB, dim1 * kB), dtype=torch.int, device=tdev
                )
    rem_map_comm.Wait()
    if b.split == 0:
        # the blocks are shifted in the 2nd dimension of A for as many remainders
        # there are between the blocks in the first dim of B
        cnt = 0
        for r in rem_map[:, 1, 0]:
            if r.item():
                cnt += 1
                a_block_map[:, :, cnt:, 1] += 1

    if b.split == 0:
        b_block_map = torch.zeros(
            (b.comm.size, b.shape[-2] // kB // b.comm.size, b.shape[-1] // nB, 2),
            dtype=torch.int,
            device=tdev,
        )
    elif b.split == 1:
        b_block_map = torch.zeros(
            (b.comm.size, b.shape[-2] // kB, b.shape[-1] // nB // b.comm.size, 2),
            dtype=torch.int,
            device=tdev,
        )
    # units-> [process, dim0 block number, dim1 block number, start coord] **indices are local

    # below is to handle the edge case where there is only one element in one dimension of b
    b_d0_1s_flag, b_d1_1s_flag = False, False
    if any(lshape_map[:, 1, :][:, 0] == 1):
        b_d0_1s_flag = True
    if any(lshape_map[:, 1, :][:, 1] == 1):
        b_d1_1s_flag = True

    for pr in range(b.comm.size):
        start0 = index_map[pr, 1, 0, 0].item()
        stop0 = index_map[pr, 1, 0, 1].item()
        start1 = index_map[pr, 1, 1, 0].item()
        stop1 = index_map[pr, 1, 1, 1].item()

        # loop over the number of blocks in the 0th dimension
        for dim0 in range(
            (stop0 - start0) // kB // b.comm.size if b_d0_1s_flag else (stop0 - start0) // kB
        ):
            # loop over the number of blocks in the 1st dimension
            for dim1 in range(
                (stop1 - start1) // nB // b.comm.size if b_d1_1s_flag else (stop1 - start1) // nB
            ):
                b_block_map[pr, dim0, dim1] = torch.tensor(
                    (dim0 * kB, dim1 * nB), dtype=torch.int, device=tdev
                )

    if a.split == 1:
        cnt = 0
        # this loop will push the blocks in B to adjust for the remainders in A
        for r in rem_map[:, 0, 1]:
            if r.item():
                cnt += 1
                b_block_map[:, cnt:, :, 0] += 1

    # work loop: loop over all processes (also will incorporate the remainder calculations)
    c_wait.Wait()

    if split_0_flag:
        # need to send b here and not a
        #   the rows on 'a' are complete, and the columns of 'b' are split
        # locations of the remainders in b
        b_rem_locs0 = torch.nonzero(rem_map[:, 1, 0] == 1, as_tuple=False)
        a_rem_locs0 = torch.nonzero(rem_map[:, 0, 0] == 1, as_tuple=False)
        # remainders for a in the
        a_node_rem_s0 = a.larray[:mB, kB : (kB + 1) * b_rem_locs0.numel() : kB + 1]
        b_rem = torch.empty(
            b_rem_locs0.numel(), b.lshape[-1], dtype=a.dtype.torch_type(), device=tdev
        )

        # this if/elif/else loop is for the handling of
        if a.comm.rank in a_rem_locs0:
            # if A is split in dim0 and the rank has a remainder in this direction
            r = a.larray[-1]
            r_loc = index_map[a.comm.rank, 0, 0, 1] - index_map[a.comm.rank, 0, 0, 0] - 1
        else:
            r = None
            r_loc = None

        req = {}
        b_lp_data = {}
        for pr in range(b.comm.size):
            # ibcast data on node first
            if b.comm.rank == pr:
                b_lp_data[pr] = b.larray.clone()
            else:
                b_lp_data[pr] = torch.zeros(
                    (lshape_map[pr, 1, 0].item(), lshape_map[pr, 1, 1].item()),
                    dtype=b.dtype.torch_type(),
                    device=tdev,
                )

            # sending a to all nodes for b to operate with
            req[pr] = b.comm.Ibcast(b_lp_data[pr], root=pr)

            # receive the data from the last loop and do the calculation with that
            if pr != 0:
                req[pr - 1].Wait()
                # after receiving the last loop's bcast
                __mm_c_block_setter(
                    b_proc=pr - 1,
                    a_proc=a.comm.rank,
                    a_data=a.larray,
                    b_data=b_lp_data[pr - 1],
                    b_block_map=b_block_map,
                    a_block_map=a_block_map,
                    b_split=b.split,
                    a_split=a.split,
                    mB=mB,
                    kB=kB,
                    nB=nB,
                    c=c.larray,
                )

                # check if there is a remainder on b in the previous node
                # this loop is intended to get the remainders of b since it is the one being passed
                if pr - 1 in b_rem_locs0:
                    # takes care of the remainders in b as well as dim0 of a
                    b_rem[pr - 1] = b_lp_data[pr - 1][-1]

                # this loop is to take care of the remainders in dim0 of A
                if a_rem_locs0.nelement() != 0:
                    if r_loc is not None:
                        st = index_map[pr - 1, 1, 0, 0].item()
                        sp = index_map[pr - 1, 1, 0, 1].item()
                        c.larray[r_loc.item(), :] += r[st:sp] @ b_lp_data[pr - 1]
                del b_lp_data[pr - 1]

            # need to wait if its the last loop, also need to collect the remainders
            if pr == b.comm.size - 1:
                req[pr].Wait()
                __mm_c_block_setter(
                    b_proc=pr,
                    a_proc=a.comm.rank,
                    a_data=a.larray,
                    b_data=b_lp_data[pr],
                    b_block_map=b_block_map,
                    a_block_map=a_block_map,
                    b_split=b.split,
                    a_split=a.split,
                    mB=mB,
                    kB=kB,
                    nB=nB,
                    c=c.larray,
                )
                # check if there is a remainder on b on the last node (there shouldnt be)
                if pr in b_rem_locs0:
                    # this is to save the data from B required by the remainders from dim1 of A
                    b_rem[pr] = b_lp_data[pr][-1]

                # this loop is to take care of the remainders in the 0th dimension of A
                if a_rem_locs0.nelement() != 0:
                    if r_loc is not None:
                        st = index_map[pr, 1, 0, 0].item()
                        sp = index_map[pr, 1, 0, 1].item()

                        if split_01_flag:
                            st1 = index_map[pr, 1, 1, 0].item()
                            sp1 = index_map[pr, 1, 1, 1].item()
                            c.larray[r_loc.item(), st1:sp1] += r[st:sp] @ b_lp_data[pr]
                        else:
                            c.larray[r_loc.item(), :] += r[st:sp] @ b_lp_data[pr]

                # set the final blocks on the last loop, then adjust for the
                # the remainders which were collected in b_rem
                if b_rem_locs0.numel():
                    c.larray[: a_node_rem_s0.shape[0]] += a_node_rem_s0 @ b_rem
                del b_lp_data[pr]

        if vector_flag:
            c_loc = c.larray.squeeze()
            if c_loc.nelement() == 1:
                c_loc = torch.tensor(c_loc, device=tdev)

            c = factories.array(c_loc, is_split=0, device=a.device)
        if gpu_int_flag:
            c = og_type(c, device=a.device)
        return c

    elif split_1_flag:
        # for this case, a is sent to b
        #   this is because 'b' has complete columns and the rows of 'a' are split
        # locations of the remainders in b
        b_rem_locs1 = torch.nonzero(rem_map[:, 1, 1] == 1, as_tuple=False)
        a_rem_locs1 = torch.nonzero(rem_map[:, 0, 1] == 1, as_tuple=False)
        b_node_rem_s1 = b.larray[kB : (kB + 1) * a_rem_locs1.numel() : kB + 1, :nB]
        # b_node_rem_s1 -> remainders for a in the

        a_rem = torch.empty(
            a.lshape[-2], a_rem_locs1.numel(), dtype=b.dtype.torch_type(), device=tdev
        )
        # this if/elif/else loop is for the handling of
        if b.comm.rank in b_rem_locs1:
            # if b is split in dim1 and the rank has a remainder in this direction
            r = b.larray[:, -1]
            r_loc = index_map[a.comm.rank, 1, 1, 1] - index_map[a.comm.rank, 1, 1, 0] - 1
        else:
            r = None
            r_loc = None
        req = {}
        a_lp_data = {}
        for pr in range(a.comm.size):
            # ibcast data on node first
            if a.comm.rank == pr:
                a_lp_data[pr] = a.larray.clone()
            else:
                a_lp_data[pr] = torch.zeros(
                    (lshape_map[pr, 0, 0].item(), lshape_map[pr, 0, 1].item()),
                    dtype=a.dtype.torch_type(),
                    device=tdev,
                )
            # sending a to all nodes for b to operate with
            req[pr] = a.comm.Ibcast(a_lp_data[pr], root=pr)
            # receive the data from the last loop and do the calculation with that
            if pr != 0:
                # after receiving the last loop's bcast
                req[pr - 1].Wait()
                __mm_c_block_setter(
                    a_proc=pr - 1,
                    b_proc=b.comm.rank,
                    a_data=a_lp_data[pr - 1],
                    b_data=b.larray,
                    b_block_map=b_block_map,
                    a_block_map=a_block_map,
                    b_split=b.split,
                    a_split=a.split,
                    mB=mB,
                    kB=kB,
                    nB=nB,
                    c=c.larray,
                )
                # check if there is a remainder on b in the previous node
                # this loop is intended to get the remainders of b since it is the one being passed
                if pr - 1 in a_rem_locs1:
                    # takes care of the remainders in b as well as dim0 of a
                    a_rem[:, pr - 1] = a_lp_data[pr - 1][:, -1]
                # this loop is to take care of the remainders in dim1 of B
                if b_rem_locs1.nelement() != 0:
                    if r_loc is not None:
                        st = index_map[pr - 1, 0, 1, 0].item()
                        sp = index_map[pr - 1, 0, 1, 1].item()

                        c.larray[:, r_loc.item()] += (a_lp_data[pr - 1] @ r[st:sp, None]).flatten()

                del a_lp_data[pr - 1]

            # need to wait if its the last loop, also need to collect the remainders
            if pr == b.comm.size - 1:
                req[pr].Wait()
                __mm_c_block_setter(
                    a_proc=pr,
                    b_proc=a.comm.rank,
                    a_data=a_lp_data[pr],
                    b_data=b.larray,
                    b_block_map=b_block_map,
                    a_block_map=a_block_map,
                    b_split=b.split,
                    a_split=a.split,
                    mB=mB,
                    kB=kB,
                    nB=nB,
                    c=c.larray,
                )
                # check if there is a remainder on b on the last node (there shouldnt be)
                if pr in a_rem_locs1:
                    # this is to save the data from B required by the remainders from dim1 of A
                    a_rem[:, pr] = a_lp_data[pr][:, -1]
                # this loop is to take care of the remainders in the 0th dimension of A
                if b_rem_locs1.nelement() != 0:
                    if r_loc is not None:
                        st = index_map[pr, 0, 1, 0].item()
                        sp = index_map[pr, 0, 1, 1].item()
                        c.larray[:, r_loc.item()] += (a_lp_data[pr] @ r[st:sp, None]).flatten()
                # set the final blocks on the last loop, then adjust for the the remainders which were collected in b_rem
                if a_rem_locs1.numel():
                    c.larray[:, : b_node_rem_s1.shape[1]] += a_rem @ b_node_rem_s1
                del a_lp_data[pr]
        if vector_flag:
            c = factories.array(c.larray.squeeze(), is_split=0, device=a.device)
        if gpu_int_flag:
            c = og_type(c, device=a.device)
        return c

    elif split_01_flag:
        # for this case there are no remainders which need to be taken care of
        req = {}
        b_lp_data = {}
        for pr in range(a.comm.size):
            # ibcast data on node first
            if b.comm.rank == pr:
                b_lp_data[pr] = b.larray.clone()
            else:
                b_lp_data[pr] = torch.empty(
                    (lshape_map[pr, 1, 0].item(), lshape_map[pr, 1, 1].item()),
                    dtype=b.dtype.torch_type(),
                    device=tdev,
                )
            # sending a to all nodes for b to operate with
            req[pr] = b.comm.Ibcast(b_lp_data[pr], root=pr)

            # receive the data from the last loop and do the calculation with that
            if pr != 0:
                req[pr - 1].Wait()
                # after receiving the last loop's bcast
                st0 = index_map[pr - 1, 0, 0, 0].item()
                sp0 = index_map[pr - 1, 0, 0, 1].item() + 1
                st1 = index_map[pr - 1, 1, 1, 0].item()
                sp1 = index_map[pr - 1, 1, 1, 1].item()

                c.larray[: sp0 - st0, st1:sp1] += a.larray @ b_lp_data[pr - 1]

                del b_lp_data[pr - 1]
            if pr == b.comm.size - 1:
                req[pr].Wait()
                st0 = index_map[pr, 0, 0, 0].item()
                sp0 = index_map[pr, 0, 0, 1].item() + 1
                st1 = index_map[pr, 1, 1, 0].item()
                sp1 = index_map[pr, 1, 1, 1].item()
                c.larray[: sp0 - st0, st1:sp1] += a.larray @ b_lp_data[pr]
                del b_lp_data[pr]
        if vector_flag:
            c = factories.array(c.larray.squeeze(), is_split=0, device=a.device)
        if gpu_int_flag:
            c = og_type(c, device=a.device)

        return c

    elif split_10_flag:
        # todo: this may create the full matrix on evey process, issue #360
        # for this case, only a sum is needed at the end
        a_rem_locs1 = torch.nonzero(rem_map[:, 0, 1] == 1, as_tuple=False)
        # locations of the remainders in b
        b_rem_locs0 = torch.nonzero(rem_map[:, 1, 0] == 1, as_tuple=False)
        res = torch.zeros((a.gshape[-2], b.gshape[1]), dtype=c_type.torch_type(), device=tdev)
        for i in range(a.lshape[-1] // kB):
            res += a.larray[:mB, i * kB : i * kB + kB] @ b.larray[i * kB : i * kB + kB, :nB]
        if a.comm.rank in a_rem_locs1 and b.comm.rank in b_rem_locs0 and kB > 1:
            # these Nones are used to change the dims if the full process is not covered
            res += a.larray[:, -1, None] @ b.larray[None, -1, :]

        a.comm.Allreduce(MPI.IN_PLACE, res, MPI.SUM)
        split = a.split if b.gshape[1] > 1 else 0
        if vector_flag:
            split = 0
            res = res.squeeze()
        c = factories.array(res, split=split, device=a.device)
        if gpu_int_flag:
            c = og_type(c, device=a.device)
        return c


DNDarray.__matmul__ = lambda self, other: matmul(self, other)


def matrix_norm(
    x: DNDarray,
    axis: Optional[Tuple[int, int]] = None,
    keepdims: bool = False,
    ord: Optional[Union[int, Literal["fro", "nuc"]]] = None,
) -> DNDarray:
    """
    Computes the matrix norm of an array.

    Parameters
    ----------
    x : DNDarray
        Input array
    axis : tuple, optional
        Both axes of the matrix. If `None` 'x' must be a matrix. Default: `None`
    keepdims : bool, optional
        Retains the reduced dimension when `True`. Default: `False`
    ord : int, 'fro', 'nuc', optional
        The matrix norm order to compute. If `None` the Frobenius norm (`'fro'`) is used. Default: `None`

    See Also
    --------
    norm
        Computes the vector or matrix norm of an array.
    vector_norm
        Computes the vector norm of an array.

    Notes
    -----
    The following norms are supported:

    =====  ============================
    ord    norm for matrices
    =====  ============================
    None   Frobenius norm
    'fro'  Frobenius norm
    'nuc'  nuclear norm
    inf    max(sum(abs(x), axis=1))
    -inf   min(sum(abs(x), axis=1))
    1      max(sum(abs(x), axis=0))
    -1     min(sum(abs(x), axis=0))
    =====  ============================

    The following matrix norms are currently **not** supported:

    =====  ============================
    ord    norm for matrices
    =====  ============================
    2      largest singular value
    -2     smallest singular value
    =====  ============================

    Raises
    ------
    TypeError
        If axis is not a 2-tuple
    ValueError
        If an invalid matrix norm is given or 'x' is a vector.

    Examples
    --------
    >>> ht.matrix_norm(ht.array([[1,2],[3,4]]))
    DNDarray([[5.4772]], dtype=ht.float64, device=cpu:0, split=None)
    >>> ht.matrix_norm(ht.array([[1,2],[3,4]]), keepdims=True, ord=-1)
    DNDarray([[4.]], dtype=ht.float64, device=cpu:0, split=None)
    """
    sanitation.sanitize_in(x)

    if x.ndim < 2:
        raise ValueError("Cannot compute a matrix norm of a vector.")

    if axis is None:
        if x.ndim > 2:
            raise ValueError("Cannot infer axis on arrays with more than two dimensions.")
        else:
            axis = (0, 1)

    if (not isinstance(axis, tuple)) or len(axis) != 2:
        raise TypeError("'axis' must be a 2-tuple.")

    row_axis, col_axis = axis

    if ord == 1:
        if col_axis > row_axis and not keepdims:
            col_axis -= 1
        return statistics.max(
            arithmetics.sum(rounding.abs(x), axis=row_axis, keepdim=keepdims),
            axis=col_axis,
            keepdim=keepdims,
        )
    elif ord == -1:
        if col_axis > row_axis and not keepdims:
            col_axis -= 1
        return statistics.min(
            arithmetics.sum(rounding.abs(x), axis=row_axis, keepdim=keepdims),
            axis=col_axis,
            keepdim=keepdims,
        )
    elif ord == 2:
        raise NotImplementedError("The largest singular value can't be computed yet.")
    elif ord == -2:
        raise NotImplementedError("The smallest singular value can't be computed yet.")
    elif ord == constants.inf:
        if row_axis > col_axis and not keepdims:
            row_axis -= 1
        return statistics.max(
            arithmetics.sum(rounding.abs(x), axis=col_axis, keepdim=keepdims),
            axis=row_axis,
            keepdim=keepdims,
        )
    elif ord == -constants.inf:
        if row_axis > col_axis and not keepdims:
            row_axis -= 1
        return statistics.min(
            arithmetics.sum(rounding.abs(x), axis=col_axis, keepdim=keepdims),
            axis=row_axis,
            keepdim=keepdims,
        )
    elif ord in [None, "fro"]:
        return exponential.sqrt(
            arithmetics.sum((complex_math.conj(x) * x).real, axis=axis, keepdim=keepdims)
        )
    elif ord == "nuc":
        raise NotImplementedError("The nuclear norm can't be computed yet.")
    else:
        raise ValueError("Invalid norm order for matrices.")


def norm(
    x: DNDarray,
    axis: Optional[Union[int, Tuple[int, int]]] = None,
    keepdims: bool = False,
    ord: Optional[Union[int, float, Literal["fro", "nuc"]]] = None,
) -> DNDarray:
    """
    Return the vector or matrix norm of an array.

    Parameters
    ----------
    x : DNDarray
        Input vector
    axis : int, tuple, optional
        Axes along which to compute the norm. If an integer, vector norm is used. If a 2-tuple, matrix norm is used.
        If `None`, it is inferred from the dimension of the array. Default: `None`
    keepdims : bool, optional
        Retains the reduced dimension when `True`. Default: `False`
    ord : int, float, inf, -inf, 'fro', 'nuc'
        The norm order to compute. See Notes

    See Also
    --------
    vector_norm
        Computes the vector norm of an array.
    matrix_norm
        Computes the matrix norm of an array.

    Notes
    -----
    The following norms are supported:

    =====  ============================  ==========================
    ord    norm for matrices             norm for vectors
    =====  ============================  ==========================
    None   Frobenius norm                L2-norm (Euclidean)
    'fro'  Frobenius norm                --
    'nuc'  nuclear norm                  --
    inf    max(sum(abs(x), axis=1))      max(abs(x))
    -inf   min(sum(abs(x), axis=1))      min(abs(x))
    0      --                            sum(x != 0)
    1      max(sum(abs(x), axis=0))      L1-norm (Manhattan)
    -1     min(sum(abs(x), axis=0))      1./sum(1./abs(a))
    2      --                            L2-norm (Euclidean)
    -2     --                            1./sqrt(sum(1./abs(a)**2))
    other  --                            sum(abs(x)**ord)**(1./ord)
    =====  ============================  ==========================

    The following matrix norms are currently **not** supported:

    =====  ============================
    ord    norm for matrices
    =====  ============================
    2      largest singular value
    -2     smallest singular value
    =====  ============================

    Raises
    ------
    ValueError
        If 'axis' has more than 2 elements

    Examples
    --------
    >>> from heat import linalg as LA
    >>> a = ht.arange(9, dtype=ht.float) - 4
    >>> a
    DNDarray([-4., -3., -2., -1.,  0.,  1.,  2.,  3.,  4.], dtype=ht.float32, device=cpu:0, split=None)
    >>> b = a.reshape((3, 3))
    >>> b
    DNDarray([[-4., -3., -2.],
          [-1.,  0.,  1.],
          [ 2.,  3.,  4.]], dtype=ht.float32, device=cpu:0, split=None)
    >>> LA.norm(a)
    DNDarray(7.7460, dtype=ht.float32, device=cpu:0, split=None)
    >>> LA.norm(b)
    DNDarray(7.7460, dtype=ht.float32, device=cpu:0, split=None)
    >>> LA.norm(b, ord='fro')
    DNDarray(7.7460, dtype=ht.float32, device=cpu:0, split=None)
    >>> LA.norm(a, float('inf'))
    DNDarray([4.], dtype=ht.float32, device=cpu:0, split=None)
    >>> LA.norm(b, ht.inf)
    DNDarray([9.], dtype=ht.float32, device=cpu:0, split=None)
    >>> LA.norm(a, -ht.inf))
    DNDarray([0.], dtype=ht.float32, device=cpu:0, split=None)
    >>> LA.norm(b, -ht.inf)
    DNDarray([2.], dtype=ht.float32, device=cpu:0, split=None)
    >>> LA.norm(a, 1)
    DNDarray([20.], dtype=ht.float32, device=cpu:0, split=None)
    >>> LA.norm(b, 1)
    DNDarray([7.], dtype=ht.float32, device=cpu:0, split=None)
    >>> LA.norm(a, -1)
    DNDarray([0.], dtype=ht.float32, device=cpu:0, split=None)
    >>> LA.norm(b, -1)
    DNDarray([6.], dtype=ht.float32, device=cpu:0, split=None)
    >>> LA.norm(a, 2)
    DNDarray(7.7460, dtype=ht.float32, device=cpu:0, split=None)
    >>> LA.norm(a, -2)
    DNDarray([0.], dtype=ht.float32, device=cpu:0, split=None)
    >>> LA.norm(a, 3)
    DNDarray([5.8480], dtype=ht.float32, device=cpu:0, split=None)
    >>> LA.norm(a, -3)
    DNDarray([0.], dtype=ht.float32, device=cpu:0, split=None)
    c = ht.array([[ 1, 2, 3],
                  [-1, 1, 4]])
    >>> LA.norm(c, axis=0)
    DNDarray([1.4142, 2.2361, 5.0000], dtype=ht.float64, device=cpu:0, split=None)
    >>> LA.norm(c, axis=1)
    DNDarray([3.7417, 4.2426], dtype=ht.float64, device=cpu:0, split=None)
    >>> LA.norm(c, axis=1, ord=1)
    DNDarray([6., 6.], dtype=ht.float64, device=cpu:0, split=None)
    >>> m = ht.arange(8).reshape(2,2,2)
    >>> LA.norm(m, axis=(1,2))
    DNDarray([ 3.7417, 11.2250], dtype=ht.float32, device=cpu:0, split=None)
    >>> LA.norm(m[0, :, :]), LA.norm(m[1, :, :])
    (DNDarray(3.7417, dtype=ht.float32, device=cpu:0, split=None), DNDarray(11.2250, dtype=ht.float32, device=cpu:0, split=None))
    """
    sanitation.sanitize_in(x)

    ndim = x.ndim

    if axis is None:
        if ord is None or (ord == 2 and ndim == 1) or (ord == "fro" and ndim == 2):
            x = x.flatten()
            if types.issubdtype(x.dtype, types.complex):
                sqnorm = dot(x.real, x.real) + dot(x.imag, x.imag)
            else:
                sqnorm = dot(x, x)
            ret = exponential.sqrt(sqnorm)
            if keepdims:
                ret = ret.reshape(ndim * [1])
            return ret
        elif ndim == 2:
            return matrix_norm(x, axis, keepdims, ord)
        else:
            return vector_norm(x, axis, keepdims, ord)

    if isinstance(axis, int) or len(axis) == 1:
        return vector_norm(x, axis, keepdims, ord)
    elif len(axis) == 2:
        return matrix_norm(x, axis, keepdims, ord)
    else:
        raise ValueError("Improper number of dimensions to norm.")


DNDarray.norm: Callable[[DNDarray], float] = lambda self: norm(self)
DNDarray.norm.__doc__ = norm.__doc__


def outer(
    a: DNDarray, b: DNDarray, out: Optional[DNDarray] = None, split: Optional[int] = None
) -> DNDarray:
    """
    Compute the outer product of two 1-D DNDarrays: :math:`out(i, j) = a(i) \\times b(j)`.
    Given two vectors, :math:`a = (a_0, a_1, ..., a_N)` and :math:`b = (b_0, b_1, ..., b_M)`, the outer product is:

    .. math::
        :nowrap:

        \\begin{pmatrix}
           a_0 \\cdot b_0  & a_0 \\cdot b_1 & . & . &  a_0 \\cdot b_M \\\\
           a_1 \\cdot b_0 & a_1 \\cdot b_1 & . & . & a_1 \\cdot b_M \\\\
           . & . & . & . & .   \\\\
           a_N \\cdot b_0 & a_N \\cdot b_1 & . & . & a_N \\cdot b_M
        \\end{pmatrix}

    Parameters
    ----------
    a : DNDarray
        1-dimensional: :math:`N`
        Will be flattened by default if more than 1-D.
    b : DNDarray
        1-dimensional: :math:`M`
        Will be flattened by default if more than 1-D.
    out : DNDarray, optional
          2-dimensional: :math:`N \\times M`
          A location where the result is stored
    split : int, optional
            Split dimension of the resulting DNDarray. Can be 0, 1, or None.
            This is only relevant if the calculations are memory-distributed.
            Default is ``split=0`` (see Notes).

    Notes
    -----
    Parallel implementation of outer product, assumes arrays are dense.
    In the classical (dense) case, one of the two arrays needs to be communicated around the processes in
    a ring.

    * Sending ``b`` around in a ring results in ``outer`` being split along the rows (``outer.split = 0``).\n

    * Sending ``a`` around in a ring results in ``outer`` being split along the columns (``outer.split = 1``).\n

    So, if specified, ``split`` defines which ``DNDarray`` stays put and which one is passed around.
    If ``split`` is ``None`` or unspecified, the result will be distributed along axis ``0``, i.e. by default ``b`` is
    passed around, ``a`` stays put.

    Examples
    --------
    >>> a = ht.arange(4)
    >>> b = ht.arange(3)
    >>> ht.outer(a, b).larray
    (3 processes)
    [0/2]   tensor([[0, 0, 0],
                    [0, 1, 2],
                    [0, 2, 4],
                    [0, 3, 6]], dtype=torch.int32)
    [1/2]   tensor([[0, 0, 0],
                    [0, 1, 2],
                    [0, 2, 4],
                    [0, 3, 6]], dtype=torch.int32)
    [2/2]   tensor([[0, 0, 0],
                    [0, 1, 2],
                    [0, 2, 4],
                    [0, 3, 6]], dtype=torch.int32)
    >>> a = ht.arange(4, split=0)
    >>> b = ht.arange(3, split=0)
    >>> ht.outer(a, b).larray
    [0/2]   tensor([[0, 0, 0],
                    [0, 1, 2]], dtype=torch.int32)
    [1/2]   tensor([[0, 2, 4]], dtype=torch.int32)
    [2/2]   tensor([[0, 3, 6]], dtype=torch.int32)
    >>> ht.outer(a, b, split=1).larray
    [0/2]   tensor([[0],
                    [0],
                    [0],
                    [0]], dtype=torch.int32)
    [1/2]   tensor([[0],
                    [1],
                    [2],
                    [3]], dtype=torch.int32)
    [2/2]   tensor([[0],
                    [2],
                    [4],
                    [6]], dtype=torch.int32)
    >>> a = ht.arange(5, dtype=ht.float32, split=0)
    >>> b = ht.arange(4, dtype=ht.float64, split=0)
    >>> out = ht.empty((5,4), dtype=ht.float64, split=1)
    >>> ht.outer(a, b, split=1, out=out)
    >>> out.larray
    [0/2]   tensor([[0., 0.],
                    [0., 1.],
                    [0., 2.],
                    [0., 3.],
                    [0., 4.]], dtype=torch.float64)
    [1/2]   tensor([[0.],
                    [2.],
                    [4.],
                    [6.],
                    [8.]], dtype=torch.float64)
    [2/2]   tensor([[ 0.],
                    [ 3.],
                    [ 6.],
                    [ 9.],
                    [12.]], dtype=torch.float64)
    """
    # sanitize input
    devices = []
    for array in [a, b]:
        sanitation.sanitize_in(array)
        devices.append(array.device)
    if devices.count(devices[0]) == 2:
        device = devices[0]
    else:
        raise RuntimeError(
            "input arrays on different devices: input 0 on {}, input 1 on {}".format(
                devices[0], devices[1]
            )
        )

    # sanitize dimensions
    # TODO implement is_1D in sanitation module #468
    if a.ndim > 1:
        a = manipulations.flatten(a)
    if b.ndim > 1:
        b = manipulations.flatten(b)
    if a.ndim == 0 or b.ndim == 0:
        raise RuntimeError(
            "a, b must be 1-D DNDarrays, but were {}-D and {}-D".format(a.ndim, b.ndim)
        )

    outer_gshape = (a.gshape[0], b.gshape[0])
    t_a = a.larray
    t_b = b.larray
    t_outer_dtype = torch.promote_types(t_a.dtype, t_b.dtype)
    t_a, t_b = t_a.type(t_outer_dtype), t_b.type(t_outer_dtype)
    outer_dtype = types.canonical_heat_type(t_outer_dtype)

    if out is not None:
        sanitation.sanitize_out(out, outer_gshape, split, device)
        t_out_dtype = out.larray.dtype

    # distributed outer product, dense arrays (TODO: sparse, #384)
    if a.comm.is_distributed() and split is not None or a.split is not None or b.split is not None:
        # MPI coordinates
        rank = a.comm.rank
        size = a.comm.size
        t_outer_slice = 2 * [slice(None, None, None)]

        if a.split is None:
            a.resplit_(axis=0)
            t_a = a.larray.type(t_outer_dtype)
        if b.split is None:
            b.resplit_(axis=0)
            t_b = b.larray.type(t_outer_dtype)
        if split is None:
            # Split semantics: default out.split = a.split
            split = a.split
            if out is not None and out.split is None:
                out.resplit_(axis=split)

        # calculate local slice of outer product
        if split == 0:
            lshape_map = b.create_lshape_map()
            t_outer_shape = (a.lshape[0], b.gshape[0])
            _, _, local_slice = b.comm.chunk(b.gshape, b.split)
            t_outer_slice[1] = local_slice[0]
        elif split == 1:
            lshape_map = a.create_lshape_map()
            t_outer_shape = (a.gshape[0], b.lshape[0])
            _, _, local_slice = a.comm.chunk(a.gshape, a.split)
            t_outer_slice[0] = local_slice[0]
        t_outer = torch.zeros(t_outer_shape, dtype=t_outer_dtype, device=t_a.device)
        if lshape_map[rank] != 0:
            t_outer[t_outer_slice] = torch.einsum("i,j->ij", t_a, t_b)

        # Ring: fill in missing slices of outer product
        # allocate memory for traveling data
        if split == 0:
            t_b_run = torch.empty(lshape_map[0], dtype=t_outer_dtype, device=t_a.device)
        elif split == 1:
            t_a_run = torch.empty(lshape_map[0], dtype=t_outer_dtype, device=t_b.device)

        for p in range(size - 1):
            # prepare for sending
            dest_rank = rank + 1 if rank != size - 1 else 0
            # prepare for receiving
            origin_rank = rank - 1 if rank != 0 else size - 1
            actual_origin = origin_rank - p
            if origin_rank < p:
                actual_origin += size
            # blocking send and recv
            if split == 0:
                b.comm.Send(t_b, dest_rank)
                b.comm.Recv(t_b_run, origin_rank)
                # buffer from actual_origin could be smaller than allocated buffer
                t_b = t_b_run[: lshape_map[actual_origin]]
                _, _, remote_slice = b.comm.chunk(
                    b.gshape, b.split, rank=actual_origin, w_size=size
                )
                t_outer_slice[1] = remote_slice[0]
            elif split == 1:
                a.comm.Send(t_a, dest_rank)
                a.comm.Recv(t_a_run, origin_rank)
                # buffer from actual_origin could be smaller than allocated buffer
                t_a = t_a_run[: lshape_map[actual_origin]]
                _, _, remote_slice = a.comm.chunk(
                    a.gshape, a.split, rank=actual_origin, w_size=size
                )
                t_outer_slice[0] = remote_slice[0]
            t_outer[t_outer_slice] = torch.einsum("i,j->ij", t_a, t_b)
    else:
        # outer product, all local
        t_outer = torch.einsum("i,j->ij", t_a, t_b)
        split = None

    outer = DNDarray(
        t_outer,
        gshape=outer_gshape,
        dtype=outer_dtype,
        split=split,
        device=a.device,
        comm=a.comm,
        balanced=True,
    )

    if out is not None:
        out.larray = outer.larray.type(t_out_dtype)
        return out

    return outer


def projection(a: DNDarray, b: DNDarray) -> DNDarray:
    """
    Projection of vector ``a`` onto vector ``b``

    Parameters
    ----------
    a : DNDarray
        The vector to be projected. Must be a 1D ``DNDarray``
    b : DNDarray
        The vector to project onto. Must be a 1D ``DNDarray``
    """
    if not isinstance(a, DNDarray) or not isinstance(b, DNDarray):
        raise TypeError(
            "a, b must be of type ht.DNDarray, but were {}, {}".format(type(a), type(b))
        )

    if len(a.shape) != 1 or len(b.shape) != 1:
        raise RuntimeError(
            "a, b must be vectors of length 1, but were {}, {}".format(len(a.shape), len(b.shape))
        )

    return (dot(a, b) / dot(b, b)) * b


def trace(
    a: DNDarray,
    offset: Optional[int] = 0,
    axis1: Optional[int] = 0,
    axis2: Optional[int] = 1,
    dtype: Optional[types.datatype] = None,
    out: Optional[DNDarray] = None,
) -> Union[DNDarray, float]:
    """

    Return the sum along diagonals of the array

    If `a` is 2D, the sum along its diagonal with the given offset is returned, i.e. the sum of
    elements a[i, i+offset] for all i.

    If `a` has more than two dimensions, then the axes specified by `axis1` and `axis2` are used
    to determine the 2D-sub-DNDarrays whose traces are returned.
    The shape of the resulting array is the same as that of `a` with `axis1` and `axis2` removed.

    Parameters
    ----------
    a : array_like
        Input array, from which the diagonals are taken
    offset : int, optional
        Offsets of the diagonal from the main diagonal. Can be both positive and negative. Defaults to 0.
    axis1: int, optional
        Axis to be used as the first axis of the 2D-sub-arrays from which the diagonals
        should be taken. Default is the first axis of `a`
    axis2 : int, optional
        Axis to be used as the second axis of the 2D-sub-arrays from which the diagonals
        should be taken. Default is the second two axis of `a`
    dtype : dtype, optional
        Determines the data-type of the returned array and of the accumulator where the elements are
        summed. If `dtype` has value None than the dtype is the same as that of `a`
    out: ht.DNDarray, optional
        Array into which the output is placed. Its type is preserved and it must be of the right shape
        to hold the output
        Only applicable if `a` has more than 2 dimensions, thus the result is not a scalar.
        If distributed, its split axis might change eventually.

    Returns
    -------
    sum_along_diagonals : number (of defined dtype) or ht.DNDarray
        If `a` is 2D, the sum along the diagonal is returned as a scalar
        If `a` has more than 2 dimensions, then a DNDarray of sums along diagonals is returned

    Examples
    --------
    2D-case
    >>> x = ht.arange(24).reshape((4, 6))
    >>> x
        DNDarray([[ 0,  1,  2,  3,  4,  5],
                  [ 6,  7,  8,  9, 10, 11],
                  [12, 13, 14, 15, 16, 17],
                  [18, 19, 20, 21, 22, 23]], dtype=ht.int32, device=cpu:0, split=None)
    >>> ht.trace(x)
        42
    >>> ht.trace(x, 1)
        46
    >>> ht.trace(x, -2)
        31

    > 2D-case
    >>> x = x.reshape((2, 3, 4))
    >>> x
        DNDarray([[[ 0,  1,  2,  3],
                   [ 4,  5,  6,  7],
                   [ 8,  9, 10, 11]],

                  [[12, 13, 14, 15],
                   [16, 17, 18, 19],
                   [20, 21, 22, 23]]], dtype=ht.int32, device=cpu:0, split=None)
    >>> ht.trace(x)
        DNDarray([16, 18, 20, 22], dtype=ht.int32, device=cpu:0, split=None)
    >>> ht.trace(x, 1)
        DNDarray([24, 26, 28, 30], dtype=ht.int32, device=cpu:0, split=None)
    >>> ht.trace(x, axis1=0, axis2=2)
        DNDarray([13, 21, 29], dtype=ht.int32, device=cpu:0, split=None)
    """
    # ----------------------------------------------------------------------------
    # SANITATION
    # ----------------------------------------------------------------------------
    if not isinstance(a, (DNDarray, torch.Tensor, np.ndarray, list, tuple)):
        raise TypeError(
            f"`a` must be a DNDarray, torch.Tensor, np.ndarray, list or tuple, is {type(a)}"
        )
    # cast input `a` to DNDarray
    elif not isinstance(a, DNDarray):
        a = factories.array(a)

    # assure correct dimensionality of input
    if len(a.lshape) < 2:
        raise ValueError(f"`a` must contain at least 2 dimensions, not {len(a.lshape)}")

    # sanitize axis1, axis2
    if not isinstance(axis1, int):
        raise TypeError(f"`axis1` must be integer, not {type(axis1)}")
    if not isinstance(axis2, int):
        raise TypeError(f"`axis2` must be integer, not {type(axis2)}")

    # translate negative to positive indexing (trace axes)
    if axis1 < 0:
        axis1 = axis1 % a.ndim
    if axis2 < 0:
        axis2 = axis2 % a.ndim

    if axis1 == axis2:
        raise ValueError(f"axis1 ({axis1}) and axis2 ({axis2}) cannot be the same.")
    if axis1 >= a.ndim:
        raise ValueError(f"`axis1` ({axis1}) out of bounds for {a.ndim}-dimensional array.")
    if axis2 >= a.ndim:
        raise ValueError(f"`axis2` ({axis2}) out of bounds for {a.ndim}-dimensional array.")

    # sanitize offset
    if not isinstance(offset, int):
        raise TypeError(f"`offset` must be an integer, not {type(offset)}")

    # sanitize dtype
    try:
        if dtype is None:
            dtype = a.dtype
        else:
            dtype = types.canonical_heat_type(dtype)
    except TypeError:  # type cannot be converted to ht.type
        raise ValueError(f"`dtype` must be a datatype or None, not {type(dtype)}")

    # sanitize out
    if out is not None:
        if not isinstance(out, DNDarray):
            raise TypeError(f"`out` must be a ht.DNDarray or None not {type(out)}")
        elif a.ndim == 2:
            raise ValueError(
                "`out` is not applicable if result is a scalar / input `a` is 2-dimensional"
            )

    # ----------------------------------------------------------------------------
    # ALGORITHM
    # ----------------------------------------------------------------------------
    # ---------------------------------------------
    # CASE 2D input (ignore axis1, axis) => scalar
    # ---------------------------------------------
    if a.ndim == 2:
        # CASE 1.1: offset results into an empty array
        if offset <= -a.gshape[0] or offset >= a.gshape[1]:
            sum_along_diagonals_t = torch.tensor(
                0, dtype=dtype.torch_type(), device=a.device.torch_device
            )

        # CASE 1.2: non-zero array, call torch.trace on concerned sub-DNDarray
        else:
            # determine the additional offset created by distribution of `a`
            a_sub = a
            if a.is_distributed():
                offset_split, _, _ = a.comm.chunk(a.gshape, a.split)
                if a.split == 0:
                    offset += offset_split
                # a.split == 1
                else:
                    offset -= offset_split

            # Calculate resulting/concerned sub-array `a_sub`
            if offset > 0:
                offset = min(offset, a_sub.lshape[1])
                a_sub = factories.array(
                    a_sub.larray[:, offset:], device=a_sub.device, comm=a_sub.comm
                )
            elif offset < 0:
                offset = min(-offset, a_sub.lshape[0])
                a_sub = factories.array(
                    a_sub.larray[offset:, :], device=a_sub.device, comm=a_sub.comm
                )

            # calculate trace /partial sum on that sub-array
            if 0 not in a_sub.lshape:
                sum_along_diagonals_t = torch.trace(a_sub.larray)

                # make sure result is of correct dtype
                sum_along_diagonals_t = sum_along_diagonals_t.type(dtype.torch_type())

            # empty array => result = 0
            else:
                sum_along_diagonals_t = torch.tensor(
                    0, dtype=dtype.torch_type(), device=a_sub.device.torch_device
                )

        # sum up all partial sums
        if a.is_distributed():
            a.comm.Allreduce(MPI.IN_PLACE, sum_along_diagonals_t, MPI.SUM)

        # convert resulting 0-d tensor to (python) scalar
        return sum_along_diagonals_t.item()

    # -------------------------------
    # CASE > 2D => DNDArray
    # -------------------------------

    # sanitize axis1, axis2 (make sure axis1 < axis2)
    if axis1 > axis2:
        tmp = axis1
        axis1 = axis2
        axis2 = tmp

    # ----------------------------------
    # CASE split axis NOT IN trace axes
    # ----------------------------------
    # compute each diagonal sum
    if not (a.is_distributed() and a.split in (axis1, axis2)):
        # extract diagonals
        diag_t = torch.diagonal(a.larray, offset=offset, dim1=axis1, dim2=axis2)

        # sum them up along the last axis (and convert to given dtype)
        last_axis = diag_t.ndim - 1
        sum_along_diagonals_t = torch.sum(diag_t, last_axis, dtype=dtype.torch_type())
    # -----------------------------
    # CASE split axis IN trace axes
    # -----------------------------
    else:
        # combination that would NOT result into array of zeros
        if -offset < a.gshape[axis1] or offset < a.gshape[axis2]:
            # adapt the offset to distribution
            # (to result into required diagonal elements on each process)
            offset_split, _, _ = a.comm.chunk(a.gshape, a.split)

            if a.split == axis1:
                offset += offset_split
            else:  # a.split == axis2
                offset -= offset_split

        diag_t = torch.diagonal(a.larray, offset=offset, dim1=axis1, dim2=axis2)

        # empty diagonal => create an array of zeros for following summation
        if 0 in diag_t.shape:
            res_shape = [1 if i == 0 else i for i in diag_t.shape]
            diag_t = torch.zeros(res_shape, device=a.device.torch_device)

        # create recvbuffer (with correct resulting shape)
        sum_along_diagonals_t = torch.clone(diag_t)
        res_shape = list(sum_along_diagonals_t.shape)
        del res_shape[-1]  # as summed up along the last axis
        sum_along_diagonals_t = torch.reshape(sum_along_diagonals_t, res_shape)

        # Sum up all partial sums (and gather them)
        # in out
        if out is not None:
            result_array = out
        # in a
        else:
            result_array = a

        result_array.comm.Allreduce(MPI.IN_PLACE, sum_along_diagonals_t, MPI.SUM)

        if result_array.split is None:
            split_axis = None
        else:
            last_axis = sum_along_diagonals_t.ndim - 1
            split_axis = result_array.split if result_array.split <= last_axis else last_axis

        sum_along_diagonals = factories.array(
            sum_along_diagonals_t,
            dtype=dtype,
            split=split_axis,
            comm=result_array.comm,
            device=result_array.device,
        )

        if out is not None:
            sanitation.sanitize_out(out, tuple(res_shape), out.split, out.device)
            out.larray = sum_along_diagonals.larray

        return sum_along_diagonals

    if a.is_distributed():
        # (...and a.split not in (axis1, axis2))
        if a.split < axis2:
            gather_axis = a.split
        else:
            gather_axis = a.split - 2

        # check if gather_axis is in range of result
        if gather_axis >= sum_along_diagonals_t.ndim:
            gather_axis = sum_along_diagonals_t.ndim - 1

        # Stack all partial results back together along the correct axis
        sum_along_diagonals = factories.array(
            sum_along_diagonals_t, dtype=dtype, is_split=gather_axis, comm=a.comm, device=a.device
        )
    # input not distributed
    else:
        # check if split axis is in range of result
        if a.split is not None and a.split >= sum_along_diagonals_t.ndim:
            gather_axis = sum_along_diagonals_t.ndim - 1
        else:
            gather_axis = a.split

        # convert torch result back to DNDarray
        sum_along_diagonals = factories.array(
            sum_along_diagonals_t, dtype=dtype, split=gather_axis, comm=a.comm, device=a.device
        )

    if out is not None:
        # resplit to guarantee correct results
        if out.split != gather_axis:
            warnings.warn(
                f"Split axis of `out` will be changed from {out.split} to {gather_axis} to "
                f"guarantee correct results."
            )
            out.resplit_(gather_axis)
        # sanitize out
        output_gshape = list(a.gshape)
        del output_gshape[axis1], output_gshape[axis2 - 1]
        sanitation.sanitize_out(out, tuple(output_gshape), gather_axis, out.device)

        # store result
        out.larray = sum_along_diagonals_t
        return out

    return sum_along_diagonals


# inline function
DNDarray.trace: Callable[
    [
        DNDarray,
        Optional[int],
        Optional[int],
        Optional[int],
        Optional[types.datatype],
        Optional[DNDarray],
    ],
    Union[DNDarray, float],
] = lambda self, offset=0, axis1=0, axis2=1, dtype=None, out=None: trace(
    self, offset, axis1, axis2, dtype, out
)
DNDarray.trace.__doc__ = trace.__doc__


@torch.jit.script
def __mm_c_block_setter(
    b_proc: int,
    a_proc: int,
    a_data: torch.Tensor,
    b_data: torch.Tensor,
    b_block_map: torch.Tensor,
    a_block_map: torch.Tensor,
    b_split: int,
    a_split: int,
    mB: int,
    kB: int,
    nB: int,
    c: torch.Tensor,
) -> None:
    """
    Helper function for multiplying elements of A and B (see :func:'matmul <matmul>') and putting the results into the
    correct place in C.

    Parameters
    ----------
    b_proc : int
        process with the data for the data for element b
    a_proc : int
        process with the data for the data for element a
    a_data : torch.Tensor
        data from A
    b_data : torch.Tensor
        data from B
    b_block_map : torch.Tensor
        block map for B
    a_block_map : torch.Tensor
        block map for A
    b_split : int
        split of B
    a_split : int
        split of A
    mB : int
        block size of m
    kB : int
        block size of K
    nB : int
        block size of n
    c : torch.Tensor
        the local data for C
    """
    # # (int, int, torch.Tensor, torch.Tensor, torch.Tensor, torch.Tensor, int, int, int, int, int, torch.Tensor) -> None
    shp_b = b_block_map.shape
    offset_a = b_proc * shp_b[1] if b_proc != 0 else 0
    shp_a = a_block_map.shape
    offset_b = a_proc * shp_a[2] if a_proc != 0 else 0
    # offsets are the number of blocks in the multiplication direction on previous nodes
    # print(a_block_map[a_proc].shape[0])
    for bl_1_a in (
        torch.arange(offset_a, offset_a + shp_b[1], dtype=torch.long, device=c.device)
        if b_split == 0
        else torch.arange(a_block_map[a_proc].shape[0], dtype=torch.long, device=c.device)
    ):
        # offset is the number of blocks on the previous node in the direction of multiplication
        for bl_0_a in torch.arange(
            a_block_map[a_proc].shape[0], dtype=torch.long, device=c.device
        ):  # dim0
            for bl_1_b in torch.arange(
                b_block_map[b_proc].shape[1], dtype=torch.long, device=c.device
            ):
                for bl_0_b in (
                    torch.arange(offset_b, offset_b + shp_a[1], dtype=torch.long, device=c.device)
                    if a_split == 1
                    else torch.arange(
                        b_block_map[b_proc].shape[0], dtype=torch.long, device=c.device
                    )
                ):
                    # this offset is the same as before but for b
                    a_start1 = int(a_block_map[a_proc, bl_0_a, bl_1_a, 1].item())
                    a_start0 = int(a_block_map[a_proc, bl_0_a, bl_1_a, 0].item())
                    a_block = a_data[a_start0 : a_start0 + mB, a_start1 : a_start1 + kB]

                    b_start0 = int(b_block_map[b_proc, bl_0_b, bl_1_b, 0].item())
                    b_start1 = int(b_block_map[b_proc, bl_0_b, bl_1_b, 1].item())
                    b_block = b_data[b_start0 : b_start0 + kB, b_start1 : b_start1 + nB]

                    c_start0 = a_start0
                    c_start1 = b_start1
                    c[c_start0 : c_start0 + mB, c_start1 : c_start1 + nB] += a_block @ b_block


def transpose(a: DNDarray, axes: Optional[List[int]] = None) -> DNDarray:
    """
    Permute the dimensions of an array.

    Parameters
    ----------
    a : DNDarray
        Input array.
    axes : None or List[int,...], optional
        By default, reverse the dimensions, otherwise permute the axes according to the values given.
    """
    # type check the input tensor
    sanitation.sanitize_in(a)

    # set default value for axes permutations
    dimensions = len(a.shape)
    if axes is None:
        axes = tuple(reversed(range(dimensions)))
    # if given, sanitize the input
    else:
        try:
            # convert to a list to allow index access
            axes = list(axes)
        except TypeError:
            raise ValueError("axes must be an iterable containing ints")

        if len(axes) != dimensions:
            raise ValueError("axes do not match tensor shape")
        for index, axis in enumerate(axes):
            if not isinstance(axis, int):
                raise TypeError("axis must be an integer, but was {}".format(type(axis)))
            elif axis < 0:
                axes[index] = axis + dimensions

    # infer the new split axis, it is the position of the split axis within the new axes permutation
    try:
        transposed_split = axes.index(a.split) if a.split is not None else None
    except ValueError:
        raise ValueError("axes do not match tensor shape")

    # try to rearrange the tensor and return a new transposed variant
    try:
        transposed_data = a.larray.permute(*axes)
        transposed_shape = tuple(a.shape[axis] for axis in axes)

        return DNDarray(
            transposed_data,
            transposed_shape,
            a.dtype,
            transposed_split,
            a.device,
            a.comm,
            a.balanced,
        )
    # if not possible re- raise any torch exception as ValueError
    except (RuntimeError, IndexError) as exception:
        raise ValueError(str(exception))


DNDarray.transpose: Callable[[DNDarray, List[int]], DNDarray] = lambda self, axes=None: transpose(
    self, axes
)
DNDarray.transpose.__doc__ = transpose.__doc__

DNDarray.T = property(transpose)

# statically allocated index slices for non-iterable dimensions in triangular operations
__index_base = (slice(None), slice(None))


def __tri_op(m: DNDarray, k: int, op: Callable) -> DNDarray:
    """
    Generic implementation of triangle operations on a ``DNDarray``. It takes care of input sanitation and non-standard
    broadcast behavior of the 2D triangle-operators.

    Parameters
    ----------
    m : DNDarray
        Input array for which to compute the triangle operator.
    k : int, optional
        Diagonal above which to apply the triangle operator, ``k<0`` is below and ``k>0`` is above.
    op : callable
        Implementation of the triangle operator.

    Raises
    ------
    TypeError
        If the input is not a tensor or the diagonal offset cannot be converted to an integral value.
    """
    sanitation.sanitize_in(m)

    try:
        k = int(k)
    except ValueError:
        raise TypeError("Expected k to be integral, but was {}".format(type(k)))

    # chunk the global shape of the tensor to obtain the offset compared to the other ranks
    offset, _, _ = m.comm.chunk(m.shape, m.split)
    dimensions = len(m.shape)

    # manually repeat the input for vectors
    if dimensions == 1:
        triangle = m.larray.expand(m.shape[0], -1)
        if torch.numel(triangle > 0):
            triangle = op(triangle, k - offset)

        return DNDarray(
            triangle,
            (m.shape[0], m.shape[0]),
            m.dtype,
            None if m.split is None else 1,
            m.device,
            m.comm,
            m.balanced,
        )

    original = m.larray
    output = original.clone()

    # modify k to account for tensor splits
    if m.split is not None:
        if m.split + 1 == dimensions - 1:
            k += offset
        elif m.split == dimensions - 1:
            k -= offset

    # in case of two dimensions we can just forward the call to the callable
    if dimensions == 2:
        if torch.numel(original) > 0:
            op(original, k, out=output)
    # more than two dimensions: iterate over all but the last two to realize 2D broadcasting
    else:
        ranges = [range(elements) for elements in m.lshape[:-2]]
        for partial_index in itertools.product(*ranges):
            index = partial_index + __index_base
            op(original[index], k, out=output[index])

    return DNDarray(output, m.shape, m.dtype, m.split, m.device, m.comm, m.balanced)


def tril(m: DNDarray, k: int = 0) -> DNDarray:
    """
    Returns the lower triangular part of the ``DNDarray``.
    The lower triangular part of the array is defined as the elements on and below the diagonal, the other elements of
    the result array are set to 0.
    The argument ``k`` controls which diagonal to consider. If ``k=0``, all elements on and below the main diagonal are
    retained. A positive value includes just as many diagonals above the main diagonal, and similarly a negative
    value excludes just as many diagonals below the main diagonal.

    Parameters
    ----------
    m : DNDarray
        Input array for which to compute the lower triangle.
    k : int, optional
        Diagonal above which to zero elements. ``k=0`` (default) is the main diagonal, ``k<0`` is below and ``k>0`` is above.
    """
    return __tri_op(m, k, torch.tril)


DNDarray.tril: Callable[[DNDarray, int], DNDarray] = lambda self, k=0: tril(self, k)
DNDarray.tril.__doc__ = tril.__doc__


def triu(m: DNDarray, k: int = 0) -> DNDarray:
    """
    Returns the upper triangular part of the ``DNDarray``.
    The upper triangular part of the array is defined as the elements on and below the diagonal, the other elements of the result array are set to 0.
    The argument ``k`` controls which diagonal to consider. If ``k=0``, all elements on and below the main diagonal are
    retained. A positive value includes just as many diagonals above the main diagonal, and similarly a negative
    value excludes just as many diagonals below the main diagonal.

    Parameters
    ----------
    m : DNDarray
        Input array for which to compute the upper triangle.
    k : int, optional
        Diagonal above which to zero elements. ``k=0`` (default) is the main diagonal, ``k<0`` is below and ``k>0`` is above.
    """
    return __tri_op(m, k, torch.triu)


DNDarray.triu: Callable[[DNDarray, int], DNDarray] = lambda self, k=0: triu(self, k)
DNDarray.triu.__doc__ = triu.__doc__


def vdot(x1: DNDarray, x2: DNDarray) -> DNDarray:
    """
    Computes the dot product of two vectors. Higher-dimensional arrays will be flattened.

    Parameters
    ----------
    x1 : DNDarray
        first input array. If it's complex, it's complex conjugate will be used.
    x2 : DNDarray
        second input array.

    Raises
    ------
    ValueError
        If the number of elements is inconsistent.

    See Also
    --------
    dot
            Return the dot product without using the complex conjugate.

    Examples
    --------
    >>> a = ht.array([1+1j, 2+2j])
    >>> b = ht.array([1+2j, 3+4j])
    >>> ht.linalg.vdot(a,b)
    DNDarray([(17+3j)], dtype=ht.complex64, device=cpu:0, split=None)
    >>> ht.linalg.vdot(b,a)
    DNDarray([(17-3j)], dtype=ht.complex64, device=cpu:0, split=None)
    """
    x1 = manipulations.flatten(x1)
    x2 = manipulations.flatten(x2)

    if x1.gnumel != x2.gnumel:
        raise ValueError(
            "The number of elements of x1 and x2 doesn't match, got {} != {}".format(
                x1.gnumel, x2.gnumel
            )
        )

    return arithmetics.sum(arithmetics.multiply(complex_math.conjugate(x1), x2))


def vecdot(
    x1: DNDarray, x2: DNDarray, axis: Optional[int] = None, keepdim: Optional[bool] = None
) -> DNDarray:
    """
    Computes the (vector) dot product of two DNDarrays.

    Parameters
    ----------
    x1 : DNDarray
        first input array.
    x2 : DNDarray
        second input array. Must be compatible with x1.
    axis : int, optional
        axis over which to compute the dot product. The last dimension is used if 'None'.
    keepdim : bool, optional
        If this is set to 'True', the axes which are reduced are left in the result as dimensions with size one.

    See Also
    --------
    dot

    See Also
    --------
    dot
        NumPy-like dot function.

    Examples
    --------
    >>> ht.vecdot(ht.full((3,3,3),3), ht.ones((3,3)), axis=0)
    DNDarray([[9., 9., 9.],
              [9., 9., 9.],
              [9., 9., 9.]], dtype=ht.float32, device=cpu:0, split=None)
    """
    m = arithmetics.mul(x1, x2)

    if axis is None:
        axis = m.ndim - 1

    return arithmetics.sum(m, axis=axis, keepdim=keepdim)


def vector_norm(
    x: DNDarray,
    axis: Optional[Union[int, Tuple[int]]] = None,
    keepdims=False,
    ord: Optional[Union[int, float]] = None,
) -> DNDarray:
    """
    Computes the vector norm of an array.

    Parameters
    ----------
    x : DNDarray
        Input array
    axis : int, tuple, optional
        Axis along which to compute the vector norm. If `None` 'x' must be a vector. Default: `None`
    keepdims : bool, optional
        Retains the reduced dimension when `True`. Default: `False`
    ord : int, float, optional
        The norm order to compute. If `None` the euclidean norm (`2`) is used. Default: `None`

    See Also
    --------
    norm
        Computes the vector norm or matrix norm of an array.
    matrix_norm
        Computes the matrix norm of an array.

    Notes
    -----
    The following norms are suported:

    =====  ==========================
    ord    norm for vectors
    =====  ==========================
    None   L2-norm (Euclidean)
    inf    max(abs(x))
    -inf   min(abs(x))
    0      sum(x != 0)
    1      L1-norm (Manhattan)
    -1     1./sum(1./abs(a))
    2      L2-norm (Euclidean)
    -2     1./sqrt(sum(1./abs(a)**2))
    other  sum(abs(x)**ord)**(1./ord)
    =====  ==========================

    Raises
    ------
    TypeError
        If axis is not an integer or a 1-tuple
    ValueError
        If an invalid vector norm is given.

    Examples
    --------
    >>> ht.vector_norm(ht.array([1,2,3,4]))
    DNDarray([5.4772], dtype=ht.float64, device=cpu:0, split=None)
    >>> ht.vector_norm(ht.array([[1,2],[3,4]]), axis=0, ord=1)
    DNDarray([[4., 6.]], dtype=ht.float64, device=cpu:0, split=None)
    """
    sanitation.sanitize_in(x)

    if axis is None:
        pass
    elif isinstance(axis, tuple):
        if len(axis) > 1:
            raise TypeError("'axis' must be an integer or 1-tuple for vectors.")
    else:
        try:
            axis = int(axis)
        except Exception:
            raise TypeError("'axis' must be an integer or 1-tuple for vectors.")

    if ord == constants.INF:
        return statistics.max(rounding.abs(x), axis=axis, keepdim=keepdims)
    elif ord == -constants.INF:
        return statistics.min(rounding.abs(x), axis=axis, keepdim=keepdims)
    elif ord == 0:
        return arithmetics.sum(x != 0, axis=axis, keepdim=keepdims).astype(types.float)
    elif ord == 1:
        return arithmetics.sum(rounding.abs(x), axis=axis, keepdim=keepdims)
    elif ord is None or ord == 2:
        s = (complex_math.conj(x) * x).real
        return exponential.sqrt(arithmetics.sum(s, axis=axis, keepdim=keepdims))
    elif isinstance(ord, str):
        raise ValueError("Norm order {} is invalid for vectors".format(ord))
    else:
        ret = arithmetics.pow(rounding.abs(x), ord)
        ret = arithmetics.sum(ret, axis=axis, keepdim=keepdims)
        ret = arithmetics.pow(ret, 1.0 / ord)
        return ret<|MERGE_RESOLUTION|>--- conflicted
+++ resolved
@@ -13,10 +13,7 @@
 from ..communication import MPI
 from .. import arithmetics
 from .. import complex_math
-<<<<<<< HEAD
-=======
 from .. import constants
->>>>>>> e2f75c36
 from .. import exponential
 from ..dndarray import DNDarray
 from .. import factories
