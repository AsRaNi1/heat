--- conflicted
+++ resolved
@@ -120,14 +120,10 @@
     tensor([[0, 1, 0, 1, 0]], dtype=ht.uint8)
     """
     # TODO: make me more numpy API complete. Issue #101
-<<<<<<< HEAD
     def local_all(t, *args, **kwargs):
         return torch.all(t != 0, *args, **kwargs)
 
     return __reduce_op(x, local_all, MPI.LAND, axis=axis, out=out, keepdim=keepdim)
-=======
-    return __reduce_op(x, lambda t, *args, **kwargs: torch.all(t != 0, *args, **kwargs), MPI.LAND, axis, out=out)
->>>>>>> 25e710c7
 
 
 def allclose(x, y, rtol=1e-05, atol=1e-08, equal_nan=False):
@@ -215,16 +211,10 @@
     >>> res
     tensor([[0, 0, 1]], dtype=torch.uint8)
     """
-<<<<<<< HEAD
     def local_any(t, *args, **kwargs):
-        if t.dtype is torch.float:
-            t = t.ceil()
-        a = t.byte()
-        return torch.any(a, *args, **kwargs)
+        return torch.any(t != 0, *args, **kwargs)
+
     return __reduce_op(x, local_any, MPI.LOR, axis=axis, out=out, keepdim=False)
-=======
-    return __reduce_op(x, lambda t, *args, **kwargs: torch.any(t != 0, *args, **kwargs), MPI.LOR, axis, out)
->>>>>>> 25e710c7
 
 
 def argmax(x, axis=None, out=None, **kwargs):
