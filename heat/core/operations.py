--- conflicted
+++ resolved
@@ -18,12 +18,9 @@
     'min',
     'sin',
     'sqrt',
-<<<<<<< HEAD
-    'transpose'
-=======
+    'transpose',
     'tril',
     'triu'
->>>>>>> cbf6d2f2
 ]
 
 
@@ -378,62 +375,6 @@
     if axes is not None:
         axes = [stride_tricks.sanitize_axis(a.shape, int(axis)) for axis in axes]
 
-    
-def __local_operation(operation, x, out):
-    """
-    Generic wrapper for local operations, which do not require communication. Accepts the actual operation function as
-    argument and takes only care of buffer allocation/writing.
-
-    Parameters
-    ----------
-    operation : function
-        A function implementing the element-wise local operation, e.g. torch.sqrt
-    x : ht.tensor
-        The value for which to compute 'operation'.
-    out : ht.tensor or None
-        A location in which to store the results. If provided, it must have a broadcastable shape. If not provided or
-        set to None, a fresh tensor is allocated.
-
-    Returns
-    -------
-    result : ht.tensor
-        A tensor of the same shape as x, containing the result of 'operation' for each element in x. If out was
-        provided, result is a reference to it.
-
-    Raises
-    -------
-    TypeError
-        If the input is not a tensor or the output is not a tensor or None.
-    """
-    # perform sanitation
-    if not isinstance(x, tensor.tensor):
-        raise TypeError('expected x to be a ht.tensor, but was {}'.format(type(x)))
-    if out is not None and not isinstance(out, tensor.tensor):
-        raise TypeError('expected out to be None or an ht.tensor, but was {}'.format(type(out)))
-
-    # infer the output type of the tensor
-    # we need floating point numbers here, due to PyTorch only providing sqrt() implementation for float32/64
-    promoted_type = types.promote_types(x.dtype, types.float32)
-    torch_type = promoted_type.torch_type()
-
-    # no defined output tensor, return a freshly created one
-    if out is None:
-        return tensor.tensor(operation(x._tensor__array.type(torch_type)), x.gshape, promoted_type, x.split, x.comm)
-
-    # output buffer writing requires a bit more work
-    # we need to determine whether the operands are broadcastable and the multiple of the broadcasting
-    # reason: manually repetition for each dimension as PyTorch does not conform to numpy's broadcast semantic
-    # PyTorch always recreates the input shape and ignores broadcasting/too large buffers
-    broadcast_shape = stride_tricks.broadcast_shape(x.lshape, out.lshape)
-    padded_shape = (1,) * (len(broadcast_shape) - len(x.lshape)) + x.lshape
-    multiples = [int(a / b) for a, b in zip(broadcast_shape, padded_shape)]
-    needs_repetition = any(multiple > 1 for multiple in multiples)
-
-    # do an inplace operation into a provided buffer
-    casted = x._tensor__array.type(torch_type)
-    operation(casted.repeat(multiples) if needs_repetition else casted, out=out._tensor__array)
-    return out
-
 
 # statically allocated index slices for non-iterable dimensions in triangular operations
 __index_base = (slice(None), slice(None),)
@@ -551,6 +492,62 @@
         Upper triangle of the input tensor.
     """
     return __tri_op(m, k, torch.triu)
+
+    
+def __local_operation(operation, x, out):
+    """
+    Generic wrapper for local operations, which do not require communication. Accepts the actual operation function as
+    argument and takes only care of buffer allocation/writing.
+
+    Parameters
+    ----------
+    operation : function
+        A function implementing the element-wise local operation, e.g. torch.sqrt
+    x : ht.tensor
+        The value for which to compute 'operation'.
+    out : ht.tensor or None
+        A location in which to store the results. If provided, it must have a broadcastable shape. If not provided or
+        set to None, a fresh tensor is allocated.
+
+    Returns
+    -------
+    result : ht.tensor
+        A tensor of the same shape as x, containing the result of 'operation' for each element in x. If out was
+        provided, result is a reference to it.
+
+    Raises
+    -------
+    TypeError
+        If the input is not a tensor or the output is not a tensor or None.
+    """
+    # perform sanitation
+    if not isinstance(x, tensor.tensor):
+        raise TypeError('expected x to be a ht.tensor, but was {}'.format(type(x)))
+    if out is not None and not isinstance(out, tensor.tensor):
+        raise TypeError('expected out to be None or an ht.tensor, but was {}'.format(type(out)))
+
+    # infer the output type of the tensor
+    # we need floating point numbers here, due to PyTorch only providing sqrt() implementation for float32/64
+    promoted_type = types.promote_types(x.dtype, types.float32)
+    torch_type = promoted_type.torch_type()
+
+    # no defined output tensor, return a freshly created one
+    if out is None:
+        return tensor.tensor(operation(x._tensor__array.type(torch_type)), x.gshape, promoted_type, x.split, x.comm)
+
+    # output buffer writing requires a bit more work
+    # we need to determine whether the operands are broadcastable and the multiple of the broadcasting
+    # reason: manually repetition for each dimension as PyTorch does not conform to numpy's broadcast semantic
+    # PyTorch always recreates the input shape and ignores broadcasting/too large buffers
+    broadcast_shape = stride_tricks.broadcast_shape(x.lshape, out.lshape)
+    padded_shape = (1,) * (len(broadcast_shape) - len(x.lshape)) + x.lshape
+    multiples = [int(a / b) for a, b in zip(broadcast_shape, padded_shape)]
+    needs_repetition = any(multiple > 1 for multiple in multiples)
+
+    # do an inplace operation into a provided buffer
+    casted = x._tensor__array.type(torch_type)
+    operation(casted.repeat(multiples) if needs_repetition else casted, out=out._tensor__array)
+    return out
 
 
 def __reduce_op(x, partial, op, axis):
